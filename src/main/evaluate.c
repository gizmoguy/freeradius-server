/*
 * evaluate.c	Evaluate complex conditions
 *
 * Version:	$Id$
 *
 *   This program is free software; you can redistribute it and/or modify
 *   it under the terms of the GNU General Public License as published by
 *   the Free Software Foundation; either version 2 of the License, or
 *   (at your option) any later version.
 *
 *   This program is distributed in the hope that it will be useful,
 *   but WITHOUT ANY WARRANTY; without even the implied warranty of
 *   MERCHANTABILITY or FITNESS FOR A PARTICULAR PURPOSE.  See the
 *   GNU General Public License for more details.
 *
 *   You should have received a copy of the GNU General Public License
 *   along with this program; if not, write to the Free Software
 *   Foundation, Inc., 51 Franklin St, Fifth Floor, Boston, MA 02110-1301, USA
 *
 * Copyright 2007  The FreeRADIUS server project
 * Copyright 2007  Alan DeKok <aland@deployingradius.com>
 */

RCSID("$Id$")

#include <freeradius-devel/radiusd.h>
#include <freeradius-devel/modules.h>
#include <freeradius-devel/parser.h>
#include <freeradius-devel/rad_assert.h>

#include <ctype.h>

#ifdef WITH_UNLANG
#ifdef WITH_EVAL_DEBUG
#  define EVAL_DEBUG(fmt, ...) printf("EVAL: ");printf(fmt, ## __VA_ARGS__);printf("\n");fflush(stdout)
#else
#  define EVAL_DEBUG(...)
#endif

FR_NAME_NUMBER const modreturn_table[] = {
	{ "reject",		RLM_MODULE_REJECT       },
	{ "fail",		RLM_MODULE_FAIL	 	},
	{ "ok",			RLM_MODULE_OK	   	},
	{ "handled",		RLM_MODULE_HANDLED      },
	{ "invalid",		RLM_MODULE_INVALID      },
	{ "userlock",		RLM_MODULE_USERLOCK     },
	{ "notfound", 		RLM_MODULE_NOTFOUND     },
	{ "noop",		RLM_MODULE_NOOP	 	},
	{ "updated",		RLM_MODULE_UPDATED      },
	{ NULL, 0 }
};


static bool all_digits(char const *string)
{
	char const *p = string;

	rad_assert(p != NULL);

	if (*p == '\0') return false;

	if (*p == '-') p++;

	while (isdigit((int) *p)) p++;

	return (*p == '\0');
}

/** Evaluate a template
 *
 * Converts a vp_tmpl_t to a boolean value.
 *
 * @param[in] request the REQUEST
 * @param[in] modreturn the previous module return code
 * @param[in] depth of the recursion (only used for debugging)
 * @param[in] vpt the template to evaluate
 * @return
 *	- -1 on failure.
 *	- 0 for "no match".
 *	- 1 for "match".
 */
int radius_evaluate_tmpl(REQUEST *request, int modreturn, UNUSED int depth, vp_tmpl_t const *vpt)
{
	int rcode;
	int modcode;
	value_data_t data;

	switch (vpt->type) {
	case TMPL_TYPE_UNPARSED:
		modcode = fr_str2int(modreturn_table, vpt->name, RLM_MODULE_UNKNOWN);
		if (modcode != RLM_MODULE_UNKNOWN) {
			rcode = (modcode == modreturn);
			break;
		}

		/*
		 *	Else it's a literal string.  Empty string is
		 *	false, non-empty string is true.
		 *
		 *	@todo: Maybe also check for digits?
		 *
		 *	The VPT *doesn't* have a "bare word" type,
		 *	which arguably it should.
		 */
		rcode = (vpt->name != '\0');
		break;

	case TMPL_TYPE_ATTR:
	case TMPL_TYPE_LIST:
		if (tmpl_find_vp(NULL, request, vpt) == 0) {
			rcode = true;
		} else {
			rcode = false;
		}
		break;

	case TMPL_TYPE_XLAT_STRUCT:
	case TMPL_TYPE_XLAT:
	case TMPL_TYPE_EXEC:
	{
		char *p;

		if (!*vpt->name) return false;
		rcode = tmpl_aexpand(request, &p, request, vpt, NULL, NULL);
		if (rcode < 0) {
			EVAL_DEBUG("FAIL %d", __LINE__);
			return -1;
		}
		data.strvalue = p;
		rcode = (data.strvalue && (*data.strvalue != '\0'));
		talloc_free(data.ptr);
	}
		break;

	/*
	 *	Can't have a bare ... (/foo/) ...
	 */
	case TMPL_TYPE_REGEX:
	case TMPL_TYPE_REGEX_STRUCT:
		rad_assert(0 == 1);
		/* FALL-THROUGH */

	default:
		EVAL_DEBUG("FAIL %d", __LINE__);
		rcode = -1;
		break;
	}

	return rcode;
}

#ifdef HAVE_REGEX
/** Perform a regular expressions comparison between two operands
 *
 * @return
 *	- -1 on failure.
 *	- 0 for "no match".
 *	- 1 for "match".
 */
static int cond_do_regex(REQUEST *request, fr_cond_t const *c,
		         PW_TYPE lhs_type, value_data_t const *lhs,
		         PW_TYPE rhs_type, value_data_t const *rhs)
{
	vp_map_t const *map = c->data.map;

	ssize_t		slen;
	int		ret;

	regex_t		*preg, *rreg = NULL;
	regmatch_t	rxmatch[REQUEST_MAX_REGEX + 1];	/* +1 for %{0} (whole match) capture group */
	size_t		nmatch = sizeof(rxmatch) / sizeof(regmatch_t);

	rad_assert(lhs_type == PW_TYPE_STRING);
	rad_assert(lhs != NULL);

	EVAL_DEBUG("CMP WITH REGEX %s %s",
		   map->rhs->tmpl_iflag ? "CASE INSENSITIVE" : "CASE SENSITIVE",
		   map->rhs->tmpl_mflag ? "MULTILINE" : "SINGLELINE");

	switch (map->rhs->type) {
	case TMPL_TYPE_REGEX_STRUCT: /* pre-compiled to a regex */
		preg = map->rhs->tmpl_preg;
		break;

	default:
		rad_assert(rhs_type == PW_TYPE_STRING);
		rad_assert(rhs->strvalue);
		slen = regex_compile(request, &rreg, rhs->strvalue, rhs->length,
				     map->rhs->tmpl_iflag, map->rhs->tmpl_mflag, true, true);
		if (slen <= 0) {
			REMARKER(rhs->strvalue, -slen, fr_strerror());
			EVAL_DEBUG("FAIL %d", __LINE__);

			return -1;
		}
		preg = rreg;
		break;
	}

	ret = regex_exec(preg, lhs->strvalue, lhs->length, rxmatch, &nmatch);
	switch (ret) {
	case 0:
		EVAL_DEBUG("CLEARING SUBCAPTURES");
		regex_sub_to_request(request, NULL, NULL, 0, NULL, 0);	/* clear out old entries */
		break;

	case 1:
		EVAL_DEBUG("SETTING SUBCAPTURES");
		regex_sub_to_request(request, &preg, lhs->strvalue, lhs->length, rxmatch, nmatch);
		break;

	case -1:
		EVAL_DEBUG("REGEX ERROR");
		REDEBUG("regex failed: %s", fr_strerror());
		break;

	default:
		break;
	}

	if (preg) talloc_free(rreg);

	return ret;
}
#endif

#ifdef WITH_EVAL_DEBUG
static void cond_print_operands(REQUEST *request,
			   	PW_TYPE lhs_type, value_data_t const *lhs,
			   	PW_TYPE rhs_type, value_data_t const *rhs)
{
	if (lhs) {
		if (lhs_type == PW_TYPE_STRING) {
			EVAL_DEBUG("LHS: \"%s\" (%zu)" , lhs->strvalue, lhs->length);
		} else {
			char *lhs_hex;

			lhs_hex = talloc_array(request, char, (lhs->length * 2) + 1);

			if (lhs_type == PW_TYPE_OCTETS) {
				fr_bin2hex(lhs_hex, lhs->octets, lhs->length);
			} else {
				fr_bin2hex(lhs_hex, (uint8_t const *)lhs, lhs->length);
			}

			EVAL_DEBUG("LHS: 0x%s (%zu)", lhs_hex, lhs->length);

			talloc_free(lhs_hex);
		}
	} else {
		EVAL_DEBUG("LHS: VIRTUAL");
	}

	if (rhs) {
		if (rhs_type == PW_TYPE_STRING) {
			EVAL_DEBUG("RHS: \"%s\" (%zu)" , rhs->strvalue, rhs->length);
		} else {
			char *rhs_hex;

			rhs_hex = talloc_array(request, char, (rhs->length * 2) + 1);

			if (rhs_type == PW_TYPE_OCTETS) {
				fr_bin2hex(rhs_hex, rhs->octets, rhs->length);
			} else {
				fr_bin2hex(rhs_hex, (uint8_t const *)rhs, rhs->length);
			}

			EVAL_DEBUG("RHS: 0x%s (%zu)", rhs_hex, rhs->length);

			talloc_free(rhs_hex);
		}
	} else {
		EVAL_DEBUG("RHS: COMPILED");
	}
}
#endif

/** Call the correct data comparison function for the condition
 *
 * Deals with regular expression comparisons, virtual attribute
 * comparisons, and data comparisons.
 *
 * @return
 *	- -1 on failure.
 *	- 0 for "no match".
 *	- 1 for "match".
 */
static int cond_cmp_values(REQUEST *request, fr_cond_t const *c,
			   PW_TYPE lhs_type, value_data_t const *lhs,
			   PW_TYPE rhs_type, value_data_t const *rhs)
{
	vp_map_t const *map = c->data.map;
	int rcode;

#ifdef WITH_EVAL_DEBUG
		EVAL_DEBUG("CMP OPERANDS");
		cond_print_operands(request, lhs_type, lhs, rhs_type, rhs);
#endif

#ifdef HAVE_REGEX
	/*
	 *	Regex comparison
	 */
	if (map->op == T_OP_REG_EQ) {
		rcode = cond_do_regex(request, c, lhs_type, lhs, rhs_type, rhs);
		goto finish;
	}
#endif
	/*
	 *	Virtual attribute comparison.
	 */
	if (c->pass2_fixup == PASS2_PAIRCOMPARE) {
		VALUE_PAIR *vp;

		EVAL_DEBUG("CMP WITH PAIRCOMPARE");
		rad_assert(map->lhs->type == TMPL_TYPE_ATTR);

		vp = fr_pair_afrom_da(request, map->lhs->tmpl_da);
		vp->op = c->data.map->op;

		value_data_copy(vp, &vp->data, rhs_type, rhs);

		rcode = paircompare(request, request->packet->vps, vp, NULL);
		rcode = (rcode == 0) ? 1 : 0;
		talloc_free(vp);
		goto finish;
	}

	/*
	 *	At this point both operands should have been normalised
	 *	to the same type, and there's no special comparisons
	 *	left.
	 */
	rad_assert(lhs_type == rhs_type);

	EVAL_DEBUG("CMP WITH VALUE DATA");
	rcode = value_data_cmp_op(map->op, lhs_type, lhs, rhs_type, rhs);
finish:
	switch (rcode) {
	case 0:
		EVAL_DEBUG("FALSE");
		break;

	case 1:
		EVAL_DEBUG("TRUE");
		break;

	default:
		EVAL_DEBUG("ERROR %i", rcode);
		break;
	}

	return rcode;
}



/** Convert both operands to the same type
 *
 * If casting is successful, we call cond_cmp_values to do the comparison
 *
 * @return
 *	- -1 on failure.
 *	- 0 for "no match".
 *	- 1 for "match".
 */
static int cond_normalise_and_cmp(REQUEST *request, fr_cond_t const *c,
				  PW_TYPE lhs_type, DICT_ATTR const *lhs_enumv,
				  value_data_t const *lhs)
{
	vp_map_t const *map = c->data.map;

	DICT_ATTR const *cast = NULL;
	PW_TYPE cast_type = PW_TYPE_INVALID;

	int rcode;

	PW_TYPE rhs_type = PW_TYPE_INVALID;
	DICT_ATTR const *rhs_enumv = NULL;
	value_data_t *rhs = NULL;

	value_data_t lhs_cast, rhs_cast;
	void *lhs_cast_buff = NULL, *rhs_cast_buff = NULL;

	/*
	 *	Cast operand to correct type.
	 *
	 *	With hack for strings that look like integers, to cast them
	 *	to 64 bit unsigned integers.
	 *
	 * @fixme For things like this it'd be useful to have a 64bit signed type.
	 */
#define CAST(_s) \
do {\
	if ((cast_type != PW_TYPE_INVALID) && (_s ## _type != PW_TYPE_INVALID) && (cast_type != _s ## _type)) {\
		EVAL_DEBUG("CASTING " #_s " FROM %s TO %s",\
			   fr_int2str(dict_attr_types, _s ## _type, "<INVALID>"),\
			   fr_int2str(dict_attr_types, cast_type, "<INVALID>"));\
		if (value_data_cast(request, &_s ## _cast, cast_type, cast, _s ## _type, _s ## _enumv, _s) < 0) {\
			REDEBUG("Failed casting " #_s " operand: %s", fr_strerror());\
			rcode = -1;\
			goto finish;\
		}\
		if (cast && cast->flags.is_pointer) _s ## _cast_buff = _s ## _cast.ptr;\
		_s ## _type = cast_type;\
		_s = &_s ## _cast;\
	}\
} while (0)

#define CHECK_INT_CAST(_l, _r) \
do {\
	if ((cast_type == PW_TYPE_INVALID) &&\
	    _l && (_l ## _type == PW_TYPE_STRING) &&\
	    _r && (_r ## _type == PW_TYPE_STRING) &&\
	    all_digits(lhs->strvalue) && all_digits(rhs->strvalue)) {\
	    	cast_type = PW_TYPE_INTEGER64;\
	    	EVAL_DEBUG("OPERANDS ARE NUMBER STRINGS, SETTING CAST TO integer64");\
	}\
} while (0)

	/*
	 *	Regular expressions need both operands to be strings
	 */
#ifdef HAVE_REGEX
	if (map->op == T_OP_REG_EQ) cast_type = PW_TYPE_STRING;
	else
#endif
	/*
	 *	If it's a pair comparison, data gets cast to the
	 *	type of the pair comparison attribute.
	 *
	 *	Magic attribute is always the LHS.
	 */
	if (c->pass2_fixup == PASS2_PAIRCOMPARE) {
		rad_assert(!c->cast);
		rad_assert(map->lhs->type == TMPL_TYPE_ATTR);
#ifndef NDEBUG
		/* expensive assert */
		rad_assert((map->rhs->type != TMPL_TYPE_ATTR) || !radius_find_compare(map->rhs->tmpl_da));
#endif
		cast = map->lhs->tmpl_da;
		cast_type = cast->type;

		EVAL_DEBUG("NORMALISATION TYPE %s (PAIRCMP TYPE)",
			   fr_int2str(dict_attr_types, cast->type, "<INVALID>"));
	/*
	 *	Otherwise we use the explicit cast, or implicit
	 *	cast (from an attribute reference).
	 *	We already have the data for the lhs, so we convert
	 *	it here.
	 */
	} else if (c->cast) {
		cast = c->cast;
		EVAL_DEBUG("NORMALISATION TYPE %s (EXPLICIT CAST)",
			   fr_int2str(dict_attr_types, cast->type, "<INVALID>"));
	} else if (map->lhs->type == TMPL_TYPE_ATTR) {
		cast = map->lhs->tmpl_da;
		EVAL_DEBUG("NORMALISATION TYPE %s (IMPLICIT FROM LHS REF)",
			   fr_int2str(dict_attr_types, cast->type, "<INVALID>"));
	} else if (map->rhs->type == TMPL_TYPE_ATTR) {
		cast = map->rhs->tmpl_da;
		EVAL_DEBUG("NORMALISATION TYPE %s (IMPLICIT FROM RHS REF)",
			   fr_int2str(dict_attr_types, cast->type, "<INVALID>"));
	} else if (map->lhs->type == TMPL_TYPE_DATA) {
		cast_type = map->lhs->tmpl_data_type;
		EVAL_DEBUG("NORMALISATION TYPE %s (IMPLICIT FROM LHS DATA)",
			   fr_int2str(dict_attr_types, cast_type, "<INVALID>"));
	} else if (map->rhs->type == TMPL_TYPE_DATA) {
		cast_type = map->rhs->tmpl_data_type;
		EVAL_DEBUG("NORMALISATION TYPE %s (IMPLICIT FROM RHS DATA)",
			   fr_int2str(dict_attr_types, cast_type, "<INVALID>"));
	}

	if (cast) cast_type = cast->type;

	switch (map->rhs->type) {
	case TMPL_TYPE_ATTR:
	{
		VALUE_PAIR *vp;
		vp_cursor_t cursor;

		for (vp = tmpl_cursor_init(&rcode, &cursor, request, map->rhs);
		     vp;
	     	     vp = tmpl_cursor_next(&cursor, map->rhs)) {
			rhs_type = vp->da->type;
			rhs_enumv = vp->da;
			rhs = &vp->data;

			CHECK_INT_CAST(lhs, rhs);
			CAST(lhs);
			CAST(rhs);

			rcode = cond_cmp_values(request, c, lhs_type, lhs, rhs_type, rhs);
			if (rcode != 0) break;

			TALLOC_FREE(rhs_cast_buff);
		}
	}
		break;

	case TMPL_TYPE_DATA:
		rhs_type = map->rhs->tmpl_data_type;
		rhs = &map->rhs->tmpl_data_value;

		CHECK_INT_CAST(lhs, rhs);
		CAST(lhs);
		CAST(rhs);

		rcode = cond_cmp_values(request, c, lhs_type, lhs, rhs_type, rhs);
		break;

	/*
	 *	Expanded types start as strings, then get converted
	 *	to the type of the attribute or the explicit cast.
	 */
	case TMPL_TYPE_UNPARSED:
	case TMPL_TYPE_EXEC:
	case TMPL_TYPE_XLAT:
	case TMPL_TYPE_XLAT_STRUCT:
	{
		ssize_t ret;
		value_data_t data;

		if (map->rhs->type != TMPL_TYPE_UNPARSED) {
			char *p;

			ret = tmpl_aexpand(request, &p, request, map->rhs, NULL, NULL);
			if (ret < 0) {
				EVAL_DEBUG("FAIL [%i]", __LINE__);
				rcode = -1;
				goto finish;
			}
			data.strvalue = p;
			data.length = ret;

		} else {
			data.strvalue = map->rhs->name;
			data.length = map->rhs->len;
		}
		rad_assert(data.strvalue);

		rhs_type = PW_TYPE_STRING;
		rhs = &data;

		CHECK_INT_CAST(lhs, rhs);
		CAST(lhs);
		CAST(rhs);

		rcode = cond_cmp_values(request, c, lhs_type, lhs, rhs_type, rhs);
		if (map->rhs->type != TMPL_TYPE_UNPARSED)talloc_free(data.ptr);

		break;
	}

	/*
	 *	RHS is a compiled regex, we don't need to do anything with it.
	 */
	case TMPL_TYPE_REGEX_STRUCT:
		CAST(lhs);
		rcode = cond_cmp_values(request, c, lhs_type, lhs, PW_TYPE_INVALID, NULL);
		break;
	/*
	 *	Unsupported types (should have been parse errors)
	 */
	case TMPL_TYPE_NULL:
	case TMPL_TYPE_LIST:
	case TMPL_TYPE_UNKNOWN:
	case TMPL_TYPE_ATTR_UNDEFINED:
	case TMPL_TYPE_REGEX:	/* Should now be a TMPL_TYPE_REGEX_STRUCT or TMPL_TYPE_XLAT_STRUCT */
		rad_assert(0);
		rcode = -1;
		break;
	}

finish:
	talloc_free(lhs_cast_buff);
	talloc_free(rhs_cast_buff);

	return rcode;
}

/** Evaluate a map
 *
 * @param[in] request the REQUEST
 * @param[in] modreturn the previous module return code
 * @param[in] depth of the recursion (only used for debugging)
 * @param[in] c the condition to evaluate
 * @return
 *	- -1 on failure.
 *	- 0 for "no match".
 *	- 1 for "match".
 */
int radius_evaluate_map(REQUEST *request, UNUSED int modreturn, UNUSED int depth, fr_cond_t const *c)
{
	int rcode = 0;

	vp_map_t const *map = c->data.map;

	EVAL_DEBUG(">>> MAP TYPES LHS: %s, RHS: %s",
		   fr_int2str(tmpl_names, map->lhs->type, "???"),
		   fr_int2str(tmpl_names, map->rhs->type, "???"));

	switch (map->lhs->type) {
	/*
	 *	LHS is an attribute or list
	 */
	case TMPL_TYPE_LIST:
	case TMPL_TYPE_ATTR:
	{
		VALUE_PAIR *vp;
		vp_cursor_t cursor;
		/*
		 *	Legacy paircompare call, skip processing the magic attribute
		 *	if it's the LHS and cast RHS to the same type.
		 */
		if ((c->pass2_fixup == PASS2_PAIRCOMPARE) && (map->op != T_OP_REG_EQ)) {
#ifndef NDEBUG
			rad_assert(radius_find_compare(map->lhs->tmpl_da)); /* expensive assert */
#endif
			rcode = cond_normalise_and_cmp(request, c, PW_TYPE_INVALID, NULL, NULL);
			break;
		}
		for (vp = tmpl_cursor_init(&rcode, &cursor, request, map->lhs);
		     vp;
	     	     vp = tmpl_cursor_next(&cursor, map->lhs)) {
			/*
			 *	Evaluate all LHS values, condition evaluates to true
			 *	if we get at least one set of operands that
			 *	evaluates to true.
			 */
	     		rcode = cond_normalise_and_cmp(request, c, vp->da->type, vp->da, &vp->data);
	     		if (rcode != 0) break;
		}
	}
		break;

	case TMPL_TYPE_DATA:
		rcode = cond_normalise_and_cmp(request, c,
					      map->lhs->tmpl_data_type, NULL, &map->lhs->tmpl_data_value);
		break;

	case TMPL_TYPE_UNPARSED:
	case TMPL_TYPE_EXEC:
	case TMPL_TYPE_XLAT:
	case TMPL_TYPE_XLAT_STRUCT:
	{
		ssize_t ret;
		value_data_t data;

		if (map->lhs->type != TMPL_TYPE_UNPARSED) {
			char *p;

			ret = tmpl_aexpand(request, &p, request, map->lhs, NULL, NULL);
			if (ret < 0) {
				EVAL_DEBUG("FAIL [%i]", __LINE__);
				return ret;
			}
			data.strvalue = p;
			data.length = (size_t)ret;
		} else {
			data.strvalue = map->lhs->name;
			data.length = map->lhs->len;
		}
		rad_assert(data.strvalue);

		rcode = cond_normalise_and_cmp(request, c, PW_TYPE_STRING, NULL, &data);
		if (map->lhs->type != TMPL_TYPE_UNPARSED) talloc_free(data.ptr);
	}
		break;

	/*
	 *	Unsupported types (should have been parse errors)
	 */
	case TMPL_TYPE_NULL:
	case TMPL_TYPE_ATTR_UNDEFINED:
	case TMPL_TYPE_UNKNOWN:
	case TMPL_TYPE_REGEX:		/* should now be a TMPL_TYPE_REGEX_STRUCT or TMPL_TYPE_XLAT_STRUCT */
	case TMPL_TYPE_REGEX_STRUCT:	/* not allowed as LHS */
		rad_assert(0);
		rcode = -1;
		break;
	}

	EVAL_DEBUG("<<<");

	return rcode;
}

/** Evaluate a fr_cond_t;
 *
 * @param[in] request the REQUEST
 * @param[in] modreturn the previous module return code
 * @param[in] depth of the recursion (only used for debugging)
 * @param[in] c the condition to evaluate
 * @return
 *	- -1 on failure.
 *	- -2 on attribute not found.
 *	- 0 for "no match".
 *	- 1 for "match".
 */
int radius_evaluate_cond(REQUEST *request, int modreturn, int depth, fr_cond_t const *c)
{
	int rcode = -1;
#ifdef WITH_EVAL_DEBUG
	char buffer[1024];

	fr_cond_snprint(buffer, sizeof(buffer), c);
	EVAL_DEBUG("%s", buffer);
#endif

	while (c) {
		switch (c->type) {
		case COND_TYPE_EXISTS:
			rcode = radius_evaluate_tmpl(request, modreturn, depth, c->data.vpt);
			/* Existence checks are special, because we expect them to fail */
			if (rcode < 0) rcode = 0;
			break;

		case COND_TYPE_MAP:
			rcode = radius_evaluate_map(request, modreturn, depth, c);
			break;

		case COND_TYPE_CHILD:
			rcode = radius_evaluate_cond(request, modreturn, depth + 1, c->data.child);
			break;

		case COND_TYPE_TRUE:
			rcode = true;
			break;

		case COND_TYPE_FALSE:
			rcode = false;
			break;
		default:
			EVAL_DEBUG("FAIL %d", __LINE__);
			return -1;
		}

		if (rcode < 0) return rcode;

		if (c->negate) rcode = !rcode;

		if (!c->next) break;

		/*
		 *	FALSE && ... = FALSE
		 */
		if (!rcode && (c->next_op == COND_AND)) return false;

		/*
		 *	TRUE || ... = TRUE
		 */
		if (rcode && (c->next_op == COND_OR)) return true;

		c = c->next;
	}

	if (rcode < 0) {
		EVAL_DEBUG("FAIL %d", __LINE__);
	}
	return rcode;
}
#endif


/*
 *	The fr_pair_list_move() function in src/lib/valuepair.c does all sorts of
 *	extra magic that we don't want here.
 *
 *	FIXME: integrate this with the code calling it, so that we
 *	only fr_pair_list_copy() those attributes that we're really going to
 *	use.
 */
void radius_pairmove(REQUEST *request, VALUE_PAIR **to, VALUE_PAIR *from, bool do_xlat)
{
	int i, j, count, from_count, to_count, tailto;
	vp_cursor_t cursor;
	VALUE_PAIR *vp, *next, **last;
	VALUE_PAIR **from_list, **to_list;
	VALUE_PAIR *append, **append_tail;
	VALUE_PAIR *to_copy;
	bool *edited = NULL;
	REQUEST *fixup = NULL;
	TALLOC_CTX *ctx;

	if (!request) return;

	/*
	 *	Set up arrays for editing, to remove some of the
	 *	O(N^2) dependencies.  This also makes it easier to
	 *	insert and remove attributes.
	 *
	 *	It also means that the operators apply ONLY to the
	 *	attributes in the original list.  With the previous
	 *	implementation of fr_pair_list_move(), adding two attributes
	 *	via "+=" and then "=" would mean that the second one
	 *	wasn't added, because of the existence of the first
	 *	one in the "to" list.  This implementation doesn't
	 *	have that bug.
	 *
	 *	Also, the previous implementation did NOT implement
	 *	"-=" correctly.  If two of the same attributes existed
	 *	in the "to" list, and you tried to subtract something
	 *	matching the *second* value, then the fr_pair_delete_by_num()
	 *	function was called, and the *all* attributes of that
	 *	number were deleted.  With this implementation, only
	 *	the matching attributes are deleted.
	 */
	count = 0;
	for (vp = fr_cursor_init(&cursor, &from); vp; vp = fr_cursor_next(&cursor)) count++;
	from_list = talloc_array(request, VALUE_PAIR *, count);

	for (vp = fr_cursor_init(&cursor, to); vp; vp = fr_cursor_next(&cursor)) count++;
	to_list = talloc_array(request, VALUE_PAIR *, count);

	append = NULL;
	append_tail = &append;

	/*
	 *	Move the lists to the arrays, and break the list
	 *	chains.
	 */
	from_count = 0;
	for (vp = from; vp != NULL; vp = next) {
		next = vp->next;
		from_list[from_count++] = vp;
		vp->next = NULL;
	}

	to_count = 0;
	ctx = talloc_parent(*to);
<<<<<<< HEAD
	to_copy = paircopy(ctx, *to);
=======
	to_copy = fr_pair_list_copy(ctx, *to);
>>>>>>> 6e2008c9
	for (vp = to_copy; vp != NULL; vp = next) {
		next = vp->next;
		to_list[to_count++] = vp;
		vp->next = NULL;
	}
	tailto = to_count;
	edited = talloc_zero_array(request, bool, to_count);

	RDEBUG4("::: FROM %d TO %d MAX %d", from_count, to_count, count);

	/*
	 *	Now that we have the lists initialized, start working
	 *	over them.
	 */
	for (i = 0; i < from_count; i++) {
		int found;

		RDEBUG4("::: Examining %s", from_list[i]->da->name);

		if (do_xlat) radius_xlat_do(request, from_list[i]);

		/*
		 *	Attribute should be appended, OR the "to" list
		 *	is empty, and we're supposed to replace or
		 *	"add if not existing".
		 */
		if (from_list[i]->op == T_OP_ADD) goto do_append;

		found = false;
		for (j = 0; j < to_count; j++) {
			if (edited[j] || !to_list[j] || !from_list[i]) continue;

			/*
			 *	Attributes aren't the same, skip them.
			 */
			if (from_list[i]->da != to_list[j]->da) {
				continue;
			}

			/*
			 *	We don't use a "switch" statement here
			 *	because we want to break out of the
			 *	"for" loop over 'j' in most cases.
			 */

			/*
			 *	Over-write the FIRST instance of the
			 *	matching attribute name.  We free the
			 *	one in the "to" list, and move over
			 *	the one in the "from" list.
			 */
			if (from_list[i]->op == T_OP_SET) {
				RDEBUG4("::: OVERWRITING %s FROM %d TO %d",
				       to_list[j]->da->name, i, j);
				fr_pair_list_free(&to_list[j]);
				to_list[j] = from_list[i];
				from_list[i] = NULL;
				edited[j] = true;
				break;
			}

			/*
			 *	Add the attribute only if it does not
			 *	exist... but it exists, so we stop
			 *	looking.
			 */
			if (from_list[i]->op == T_OP_EQ) {
				found = true;
				break;
			}

			/*
			 *	Delete every attribute, independent
			 *	of its value.
			 */
			if (from_list[i]->op == T_OP_CMP_FALSE) {
				goto delete;
			}

			/*
			 *	Delete all matching attributes from
			 *	"to"
			 */
			if ((from_list[i]->op == T_OP_SUB) ||
			    (from_list[i]->op == T_OP_CMP_EQ) ||
			    (from_list[i]->op == T_OP_LE) ||
			    (from_list[i]->op == T_OP_GE)) {
				int rcode;
				int old_op = from_list[i]->op;

				/*
				 *	Check for equality.
				 */
				from_list[i]->op = T_OP_CMP_EQ;

				/*
				 *	If equal, delete the one in
				 *	the "to" list.
				 */
				rcode = radius_compare_vps(NULL, from_list[i],
							   to_list[j]);
				/*
				 *	We may want to do more
				 *	subtractions, so we re-set the
				 *	operator back to it's original
				 *	value.
				 */
				from_list[i]->op = old_op;

				switch (old_op) {
				case T_OP_CMP_EQ:
					if (rcode != 0) goto delete;
					break;

				case T_OP_SUB:
					if (rcode == 0) {
					delete:
						RDEBUG4("::: DELETING %s FROM %d TO %d",
						       from_list[i]->da->name, i, j);
						fr_pair_list_free(&to_list[j]);
						to_list[j] = NULL;
					}
					break;

					/*
					 *	Enforce <=.  If it's
					 *	>, replace it.
					 */
				case T_OP_LE:
					if (rcode > 0) {
						RDEBUG4("::: REPLACING %s FROM %d TO %d",
						       from_list[i]->da->name, i, j);
						fr_pair_list_free(&to_list[j]);
						to_list[j] = from_list[i];
						from_list[i] = NULL;
						edited[j] = true;
					}
					break;

				case T_OP_GE:
					if (rcode < 0) {
						RDEBUG4("::: REPLACING %s FROM %d TO %d",
						       from_list[i]->da->name, i, j);
						fr_pair_list_free(&to_list[j]);
						to_list[j] = from_list[i];
						from_list[i] = NULL;
						edited[j] = true;
					}
					break;
				}

				continue;
			}

			rad_assert(0 == 1); /* panic! */
		}

		/*
		 *	We were asked to add it if it didn't exist,
		 *	and it doesn't exist.  Move it over to the
		 *	tail of the "to" list, UNLESS it was already
		 *	moved by another operator.
		 */
		if (!found && from_list[i]) {
			if ((from_list[i]->op == T_OP_EQ) ||
			    (from_list[i]->op == T_OP_LE) ||
			    (from_list[i]->op == T_OP_GE) ||
			    (from_list[i]->op == T_OP_SET)) {
			do_append:
				RDEBUG4("::: APPENDING %s FROM %d TO %d",
				       from_list[i]->da->name, i, tailto);
				*append_tail = from_list[i];
				from_list[i]->op = T_OP_EQ;
				from_list[i] = NULL;
				append_tail = &(*append_tail)->next;
			}
		}
	}

	/*
	 *	Delete attributes in the "from" list.
	 */
	for (i = 0; i < from_count; i++) {
		if (!from_list[i]) continue;

		fr_pair_list_free(&from_list[i]);
	}
	talloc_free(from_list);

	RDEBUG4("::: TO in %d out %d", to_count, tailto);

	/*
	 *	Re-chain the "to" list.
	 */
<<<<<<< HEAD
	pairfree(to);
=======
	fr_pair_list_free(to);
>>>>>>> 6e2008c9
	last = to;

	if (to == &request->packet->vps) {
		fixup = request;
	} else if (request->parent && (to == &request->parent->packet->vps)) {
		fixup = request->parent;
	}

	for (i = 0; i < tailto; i++) {
		if (!to_list[i]) continue;

		vp = to_list[i];
		RDEBUG4("::: to[%d] = %s", i, vp->da->name);

		/*
		 *	Mash the operator to a simple '='.  The
		 *	operators in the "to" list aren't used for
		 *	anything.  BUT they're used in the "detail"
		 *	file and debug output, where we don't want to
		 *	see the operators.
		 */
		vp->op = T_OP_EQ;

		*last = vp;
		last = &(*last)->next;
	}

	/*
	 *	And finally add in the attributes we're appending to
	 *	the tail of the "to" list.
	 */
	*last = append;

	/*
	 *	Fix dumb cache issues
	 */
	if (fixup) {
		fixup->username = NULL;
		fixup->password = NULL;

		for (vp = fixup->packet->vps; vp != NULL; vp = vp->next) {
			if (vp->da->vendor) continue;

			if ((vp->da->attr == PW_USER_NAME) && !fixup->username) {
				fixup->username = vp;

			} else if (vp->da->attr == PW_STRIPPED_USER_NAME) {
				fixup->username = vp;

			} else if (vp->da->attr == PW_USER_PASSWORD) {
				fixup->password = vp;
			}
		}
	}

	rad_assert(request->packet != NULL);

	talloc_free(to_list);
	talloc_free(edited);
}<|MERGE_RESOLUTION|>--- conflicted
+++ resolved
@@ -829,11 +829,7 @@
 
 	to_count = 0;
 	ctx = talloc_parent(*to);
-<<<<<<< HEAD
-	to_copy = paircopy(ctx, *to);
-=======
 	to_copy = fr_pair_list_copy(ctx, *to);
->>>>>>> 6e2008c9
 	for (vp = to_copy; vp != NULL; vp = next) {
 		next = vp->next;
 		to_list[to_count++] = vp;
@@ -1028,11 +1024,7 @@
 	/*
 	 *	Re-chain the "to" list.
 	 */
-<<<<<<< HEAD
-	pairfree(to);
-=======
 	fr_pair_list_free(to);
->>>>>>> 6e2008c9
 	last = to;
 
 	if (to == &request->packet->vps) {
