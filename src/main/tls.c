/*
 * tls.c
 *
 * Version:     $Id$
 *
 *   This program is free software; you can redistribute it and/or modify
 *   it under the terms of the GNU General Public License as published by
 *   the Free Software Foundation; either version 2 of the License, or
 *   (at your option) any later version.
 *
 *   This program is distributed in the hope that it will be useful,
 *   but WITHOUT ANY WARRANTY; without even the implied warranty of
 *   MERCHANTABILITY or FITNESS FOR A PARTICULAR PURPOSE.  See the
 *   GNU General Public License for more details.
 *
 *   You should have received a copy of the GNU General Public License
 *   along with this program; if not, write to the Free Software
 *   Foundation, Inc., 51 Franklin St, Fifth Floor, Boston, MA 02110-1301, USA
 *
 * Copyright 2001  hereUare Communications, Inc. <raghud@hereuare.com>
 * Copyright 2003  Alan DeKok <aland@freeradius.org>
 * Copyright 2006  The FreeRADIUS server project
 */

RCSID("$Id$")
USES_APPLE_DEPRECATED_API	/* OpenSSL API has been deprecated by Apple */

#include <freeradius-devel/radiusd.h>
#include <freeradius-devel/process.h>
#include <freeradius-devel/modules.h>
#include <freeradius-devel/rad_assert.h>

#ifdef HAVE_SYS_STAT_H
#include <sys/stat.h>
#endif

#ifdef HAVE_FCNTL_H
#include <fcntl.h>
#endif

#ifdef HAVE_UTIME_H
#include <utime.h>
#endif
#include <ctype.h>

#ifdef WITH_TLS
#  ifdef HAVE_OPENSSL_RAND_H
#    include <openssl/rand.h>
#  endif

#  ifdef HAVE_OPENSSL_OCSP_H
#    include <openssl/ocsp.h>
#  endif

#  ifdef HAVE_OPENSSL_EVP_H
#    include <openssl/evp.h>
#  endif
#  include <openssl/ssl.h>

#define LOG_PREFIX "tls"

#ifdef ENABLE_OPENSSL_VERSION_CHECK
typedef struct libssl_defect {
	uint64_t	high;
	uint64_t	low;

	char const	*id;
	char const	*name;
	char const	*comment;
} libssl_defect_t;

/* Record critical defects in libssl here (newest first)*/
static libssl_defect_t libssl_defects[] =
{
	{
		.low		= 0x010001000,		/* 1.0.1  */
		.high		= 0x01000106f,		/* 1.0.1f */
		.id		= "CVE-2014-0160",
		.name		= "Heartbleed",
		.comment	= "For more information see http://heartbleed.com"
	}
};
#endif /* ENABLE_OPENSSL_VERSION_CHECK */

FR_NAME_NUMBER const fr_tls_status_table[] = {
	{ "invalid",			FR_TLS_INVALID },
	{ "request",			FR_TLS_REQUEST },
	{ "response",			FR_TLS_RESPONSE },
	{ "success",			FR_TLS_SUCCESS },
	{ "fail",			FR_TLS_FAIL },
	{ "noop",			FR_TLS_NOOP },

	{ "start",			FR_TLS_START },
	{ "ok",				FR_TLS_OK },
	{ "ack",			FR_TLS_ACK },
	{ "first fragment",		FR_TLS_FIRST_FRAGMENT },
	{ "more fragments",		FR_TLS_MORE_FRAGMENTS },
	{ "length included",		FR_TLS_LENGTH_INCLUDED },
	{ "handled",			FR_TLS_HANDLED },
	{  NULL , 			-1},
};

/* index we use to store cached session VPs
 * needs to be dynamic so we can supply a "free" function
 */
int fr_tls_ex_index_vps = -1;
int fr_tls_ex_index_certs = -1;

/* Session */
static void 		session_close(tls_session_t *ssn);
static void 		session_init(tls_session_t *ssn);

/* record */
static void 		record_init(record_t *buf);
static void 		record_close(record_t *buf);
static unsigned int 	record_plus(record_t *buf, void const *ptr,
				    unsigned int size);
static unsigned int 	record_minus(record_t *buf, void *ptr,
				     unsigned int size);

#ifdef PSK_MAX_IDENTITY_LEN
static bool identity_is_safe(const char *identity)
{
	char c;

	if (!identity) return true;

	while ((c = *(identity++)) != '\0') {
		if (isalpha((int) c) || isdigit((int) c) || isspace((int) c) ||
		    (c == '@') || (c == '-') || (c == '_') || (c == '.')) {
			continue;
		}

		return false;
	}

	return true;
}


/*
 *	When a client uses TLS-PSK to talk to a server, this callback
 *	is used by the server to determine the PSK to use.
 */
static unsigned int psk_server_callback(SSL *ssl, const char *identity,
					unsigned char *psk,
					unsigned int max_psk_len)
{
	unsigned int psk_len = 0;
	fr_tls_server_conf_t *conf;
	REQUEST *request;

	conf = (fr_tls_server_conf_t *)SSL_get_ex_data(ssl,
						       FR_TLS_EX_INDEX_CONF);
	if (!conf) return 0;

	request = (REQUEST *)SSL_get_ex_data(ssl,
					     FR_TLS_EX_INDEX_REQUEST);
	if (request && conf->psk_query) {
		size_t hex_len;
		VALUE_PAIR *vp;
		char buffer[2 * PSK_MAX_PSK_LEN + 4]; /* allow for too-long keys */

		/*
		 *	The passed identity is weird.  Deny it.
		 */
		if (!identity_is_safe(identity)) {
			RWDEBUG("Invalid characters in PSK identity %s", identity);
			return 0;
		}

		vp = pair_make_request("TLS-PSK-Identity", identity, T_OP_SET);
		if (!vp) return 0;

		hex_len = radius_xlat(buffer, sizeof(buffer), request, conf->psk_query,
				      NULL, NULL);
		if (!hex_len) {
			RWDEBUG("PSK expansion returned an empty string.");
			return 0;
		}

		/*
		 *	The returned key is truncated at MORE than
		 *	OpenSSL can handle.  That way we can detect
		 *	the truncation, and complain about it.
		 */
		if (hex_len > (2 * max_psk_len)) {
			RWDEBUG("Returned PSK is too long (%u > %u)",
				(unsigned int) hex_len, 2 * max_psk_len);
			return 0;
		}

		/*
		 *	Leave the TLS-PSK-Identity in the request, and
		 *	convert the expansion from printable string
		 *	back to hex.
		 */
		return fr_hex2bin(psk, max_psk_len, buffer, hex_len);
	}

	if (!conf->psk_identity) {
		DEBUG("No static PSK identity set.  Rejecting the user");
		return 0;
	}

	/*
	 *	No REQUEST, or no dynamic query.  Just look for a
	 *	static identity.
	 */
	if (strcmp(identity, conf->psk_identity) != 0) {
		ERROR("Supplied PSK identity %s does not match configuration.  Rejecting.",
		      identity);
		return 0;
	}

	psk_len = strlen(conf->psk_password);
	if (psk_len > (2 * max_psk_len)) return 0;

	return fr_hex2bin(psk, max_psk_len, conf->psk_password, psk_len);
}

static unsigned int psk_client_callback(SSL *ssl, UNUSED char const *hint,
					char *identity, unsigned int max_identity_len,
					unsigned char *psk, unsigned int max_psk_len)
{
	unsigned int psk_len;
	fr_tls_server_conf_t *conf;

	conf = (fr_tls_server_conf_t *)SSL_get_ex_data(ssl,
						       FR_TLS_EX_INDEX_CONF);
	if (!conf) return 0;

	psk_len = strlen(conf->psk_password);
	if (psk_len > (2 * max_psk_len)) return 0;

	strlcpy(identity, conf->psk_identity, max_identity_len);

	return fr_hex2bin(psk, max_psk_len, conf->psk_password, psk_len);
}

#endif

static int _tls_session_free(tls_session_t *ssn)
{
	/*
	 *	Free any opaque TTLS or PEAP data.
	 */
	if ((ssn->opaque) && (ssn->free_opaque)) {
		ssn->free_opaque(ssn->opaque);
		ssn->opaque = NULL;
	}

	session_close(ssn);

	return 0;
}

tls_session_t *tls_new_client_session(TALLOC_CTX *ctx, fr_tls_server_conf_t *conf, int fd)
{
	int verify_mode;
	tls_session_t *ssn = NULL;
	REQUEST *request;

	ssn = talloc_zero(ctx, tls_session_t);
	if (!ssn) return NULL;

	talloc_set_destructor(ssn, _tls_session_free);

	ssn->ctx = conf->ctx;

	SSL_CTX_set_mode(ssn->ctx, SSL_MODE_ACCEPT_MOVING_WRITE_BUFFER | SSL_MODE_AUTO_RETRY);

	ssn->ssl = SSL_new(ssn->ctx);
	if (!ssn->ssl) {
		talloc_free(ssn);
		return NULL;
	}

	request = request_alloc(ssn);
	SSL_set_ex_data(ssn->ssl, FR_TLS_EX_INDEX_REQUEST, (void *)request);

	/*
	 *	Add the message callback to identify what type of
	 *	message/handshake is passed
	 */
	SSL_set_msg_callback(ssn->ssl, cbtls_msg);
	SSL_set_msg_callback_arg(ssn->ssl, ssn);
	SSL_set_info_callback(ssn->ssl, cbtls_info);

	/*
	 *	Always verify the peer certificate.
	 */
	DEBUG2("Requiring Server certificate");
	verify_mode = SSL_VERIFY_PEER;
	verify_mode |= SSL_VERIFY_FAIL_IF_NO_PEER_CERT;
	SSL_set_verify(ssn->ssl, verify_mode, cbtls_verify);

	SSL_set_ex_data(ssn->ssl, FR_TLS_EX_INDEX_CONF, (void *)conf);
	SSL_set_ex_data(ssn->ssl, FR_TLS_EX_INDEX_SSN, (void *)ssn);
	SSL_set_fd(ssn->ssl, fd);
	if (SSL_connect(ssn->ssl) <= 0) {
		int err;
		while ((err = ERR_get_error())) {
			ERROR("tls: %s", ERR_error_string(err, NULL));
		}
		talloc_free(ssn);

		return NULL;
	}

	ssn->mtu = conf->fragment_size;

	return ssn;
}


/** Create a new TLS session
 *
 * Configures a new TLS session, configuring options, setting callbacks etc...
 *
 * @param ctx to alloc session data in. Should usually be NULL unless the lifetime of the
 *	session is tied to another talloc'd object.
 * @param conf to use to configure the tls session.
 * @param request The current #REQUEST.
 * @param client_cert Whether to require a client_cert.
 * @return
 *	- A new session on success.
 *	- NULL on error.
 */
tls_session_t *tls_new_session(TALLOC_CTX *ctx, fr_tls_server_conf_t *conf, REQUEST *request, bool client_cert)
{
	tls_session_t	*state = NULL;
	SSL		*new_tls = NULL;
	int		verify_mode = 0;
	VALUE_PAIR	*vp;

	rad_assert(request != NULL);

	RDEBUG2("Initiating new EAP-TLS session");

	/*
	 *	Manually flush the sessions every so often.  If HALF
	 *	of the session lifetime has passed since we last
	 *	flushed, then flush it again.
	 *
	 *	FIXME: Also do it every N sessions?
	 */
	if (conf->session_cache_enable && !conf->session_cache_server &&
	    ((conf->session_last_flushed + ((int)conf->session_timeout * 1800)) <= request->timestamp)){
		RDEBUG2("Flushing SSL sessions (of #%ld)", SSL_CTX_sess_number(conf->ctx));

		SSL_CTX_flush_sessions(conf->ctx, request->timestamp);
		conf->session_last_flushed = request->timestamp;
	}

	if ((new_tls = SSL_new(conf->ctx)) == NULL) {
		RERROR("Error creating new SSL session: %s", ERR_error_string(ERR_get_error(), NULL));
		return NULL;
	}

	/* We use the SSL's "app_data" to indicate a call-back */
	SSL_set_app_data(new_tls, NULL);

	if ((state = talloc_zero(ctx, tls_session_t)) == NULL) {
		RERROR("Error allocating memory for SSL state");
		return NULL;
	}
	session_init(state);
	talloc_set_destructor(state, _tls_session_free);

	state->ctx = conf->ctx;
	state->ssl = new_tls;

	/*
	 *	Initialize callbacks
	 */
	state->record_init = record_init;
	state->record_close = record_close;
	state->record_plus = record_plus;
	state->record_minus = record_minus;

	/*
	 *	Create & hook the BIOs to handle the dirty side of the
	 *	SSL.  This is *very important* as we want to handle
	 *	the transmission part.  Now the only IO interface
	 *	that SSL is aware of, is our defined BIO buffers.
	 *
	 *	This means that all SSL IO is done to/from memory,
	 *	and we can update those BIOs from the packets we've
	 *	received.
	 */
	state->into_ssl = BIO_new(BIO_s_mem());
	state->from_ssl = BIO_new(BIO_s_mem());
	SSL_set_bio(state->ssl, state->into_ssl, state->from_ssl);

	/*
	 *	Add the message callback to identify what type of
	 *	message/handshake is passed
	 */
	SSL_set_msg_callback(new_tls, cbtls_msg);
	SSL_set_msg_callback_arg(new_tls, state);
	SSL_set_info_callback(new_tls, cbtls_info);

	/*
	 *	In Server mode we only accept.
	 */
	SSL_set_accept_state(state->ssl);

	/*
	 *	Verify the peer certificate, if asked.
	 */
	if (client_cert) {
		RDEBUG2("Setting verify mode to require certificate from client");
		verify_mode = SSL_VERIFY_PEER;
		verify_mode |= SSL_VERIFY_FAIL_IF_NO_PEER_CERT;
		verify_mode |= SSL_VERIFY_CLIENT_ONCE;
	}
	SSL_set_verify(state->ssl, verify_mode, cbtls_verify);

	SSL_set_ex_data(state->ssl, FR_TLS_EX_INDEX_CONF, (void *)conf);
	SSL_set_ex_data(state->ssl, FR_TLS_EX_INDEX_SSN, (void *)state);
	state->length_flag = conf->include_length;

	/*
	 *	We use default fragment size, unless the Framed-MTU
	 *	tells us it's too big.  Note that we do NOT account
	 *	for the EAP-TLS headers if conf->fragment_size is
	 *	large, because that config item looks to be confusing.
	 *
	 *	i.e. it should REALLY be called MTU, and the code here
	 *	should figure out what that means for TLS fragment size.
	 *	asking the administrator to know the internal details
	 *	of EAP-TLS in order to calculate fragment sizes is
	 *	just too much.
	 */
	state->mtu = conf->fragment_size;
	vp = fr_pair_find_by_num(request->packet->vps, PW_FRAMED_MTU, 0, TAG_ANY);
	if (vp && (vp->vp_integer > 100) && (vp->vp_integer < state->mtu)) {
		state->mtu = vp->vp_integer;
	}

	if (conf->session_cache_enable) state->allow_session_resumption = true; /* otherwise it's false */

	return state;
}

/*
 *	Print out some text describing the error.
 */
static int int_ssl_check(REQUEST *request, SSL *s, int ret, char const *text)
{
	int e;
	unsigned long l;

	if ((l = ERR_get_error()) != 0) {
		char const *p = ERR_error_string(l, NULL);

		if (p) ROPTIONAL(REDEBUG, ERROR, "SSL says: %s", p);
	}

	e = SSL_get_error(s, ret);
	switch (e) {
	/*
	 *	These seem to be harmless and already "dealt
	 *	with" by our non-blocking environment. NB:
	 *	"ZERO_RETURN" is the clean "error"
	 *	indicating a successfully closed SSL
	 *	tunnel. We let this happen because our IO
	 *	loop should not appear to have broken on
	 *	this condition - and outside the IO loop, the
	 *	"shutdown" state is checked.
	 *
	 *	Don't print anything if we ignore the error.
	 */
	case SSL_ERROR_NONE:
	case SSL_ERROR_WANT_READ:
	case SSL_ERROR_WANT_WRITE:
	case SSL_ERROR_WANT_X509_LOOKUP:
	case SSL_ERROR_ZERO_RETURN:
		break;

	/*
	 *	These seem to be indications of a genuine
	 *	error that should result in the SSL tunnel
	 *	being regarded as "dead".
	 */
	case SSL_ERROR_SYSCALL:
		ROPTIONAL(REDEBUG, ERROR, "%s failed in a system call (%d), TLS session failed", text, ret);
		return 0;

	case SSL_ERROR_SSL:
		ROPTIONAL(REDEBUG, ERROR, "%s failed inside of TLS (%d), TLS session failed", text, ret);
		return 0;

	/*
	 *	For any other errors that (a) exist, and (b)
	 *	crop up - we need to interpret what to do with
	 *	them - so "politely inform" the caller that
	 *	the code needs updating here.
	 */
	default:
		ROPTIONAL(REDEBUG, ERROR, "FATAL SSL error: %d", e);
		return 0;
	}

	return 1;
}

/*
 * We are the server, we always get the dirty data
 * (Handshake data is also considered as dirty data)
 * During handshake, since SSL API handles itself,
 * After clean-up, dirty_out will be filled with
 * the data required for handshaking. So we check
 * if dirty_out is empty then we simply send it back.
 * As of now, if handshake is successful, then we keep going,
 * otherwise we fail.
 *
 * Fill the Bio with the dirty data to clean it
 * Get the cleaned data from SSL, if it is not Handshake data
 */
int tls_handshake_recv(REQUEST *request, tls_session_t *ssn)
{
	int err;

	if (ssn->invalid_hb_used) return 0;

	err = BIO_write(ssn->into_ssl, ssn->dirty_in.data, ssn->dirty_in.used);
	if (err != (int) ssn->dirty_in.used) {
		REDEBUG("Failed writing %zd bytes to SSL BIO: %d", ssn->dirty_in.used, err);
		record_init(&ssn->dirty_in);
		return 0;
	}
	record_init(&ssn->dirty_in);

	err = SSL_read(ssn->ssl, ssn->clean_out.data + ssn->clean_out.used,
		       sizeof(ssn->clean_out.data) - ssn->clean_out.used);
	if (err > 0) {
		ssn->clean_out.used += err;
		return 1;
	}

	if (!int_ssl_check(request, ssn->ssl, err, "SSL_read")) return 0;

	/* Some Extra STATE information for easy debugging */
	if (SSL_is_init_finished(ssn->ssl)) RDEBUG2("SSL Connection Established");
	if (SSL_in_init(ssn->ssl)) RDEBUG2("In SSL Handshake Phase");
	if (SSL_in_before(ssn->ssl)) RDEBUG2("Before SSL Handshake Phase");
	if (SSL_in_accept_init(ssn->ssl)) RDEBUG2("In SSL Accept mode");
	if (SSL_in_connect_init(ssn->ssl)) RDEBUG2("In SSL Connect mode");

	err = BIO_ctrl_pending(ssn->from_ssl);
	if (err > 0) {
		err = BIO_read(ssn->from_ssl, ssn->dirty_out.data,
			       sizeof(ssn->dirty_out.data));
		if (err > 0) {
			ssn->dirty_out.used = err;

		} else if (BIO_should_retry(ssn->from_ssl)) {
			record_init(&ssn->dirty_in);
			RDEBUG2("Asking for more data in tunnel");
			return 1;

		} else {
			int_ssl_check(request, ssn->ssl, err, "BIO_read");
			record_init(&ssn->dirty_in);
			return 0;
		}
	} else {
		RDEBUG2("SSL Application Data");
		/* Its clean application data, do whatever we want */
		record_init(&ssn->clean_out);
	}

	/* We are done with dirty_in, reinitialize it */
	record_init(&ssn->dirty_in);
	return 1;
}

/*
 *	Take cleartext user data, and encrypt it into the output buffer,
 *	to send to the client at the other end of the SSL connection.
 */
int tls_handshake_send(REQUEST *request, tls_session_t *ssn)
{
	int err;

	/*
	 *	If there's un-encrypted data in 'clean_in', then write
	 *	that data to the SSL session, and then call the BIO function
	 *	to get that encrypted data from the SSL session, into
	 *	a buffer which we can then package into an EAP packet.
	 *
	 *	Based on Server's logic this clean_in is expected to
	 *	contain the data to send to the client.
	 */
	if (ssn->clean_in.used > 0) {
		int written;

		written = SSL_write(ssn->ssl, ssn->clean_in.data, ssn->clean_in.used);
		record_minus(&ssn->clean_in, NULL, written);

		/* Get the dirty data from Bio to send it */
		err = BIO_read(ssn->from_ssl, ssn->dirty_out.data,
			       sizeof(ssn->dirty_out.data));
		if (err > 0) {
			ssn->dirty_out.used = err;
		} else {
			int_ssl_check(request, ssn->ssl, err, "handshake_send");
		}
	}

	return 1;
}

static void session_init(tls_session_t *ssn)
{
	ssn->ssl = NULL;
	ssn->into_ssl = ssn->from_ssl = NULL;
	record_init(&ssn->clean_in);
	record_init(&ssn->clean_out);
	record_init(&ssn->dirty_in);
	record_init(&ssn->dirty_out);

	memset(&ssn->info, 0, sizeof(ssn->info));

	ssn->mtu = 0;
	ssn->fragment = false;
	ssn->tls_msg_len = 0;
	ssn->length_flag = false;
	ssn->opaque = NULL;
	ssn->free_opaque = NULL;
}

static void session_close(tls_session_t *ssn)
{
	SSL_set_quiet_shutdown(ssn->ssl, 1);
	SSL_shutdown(ssn->ssl);

	if (ssn->ssl) {
		SSL_free(ssn->ssl);
		ssn->ssl = NULL;
	}

	record_close(&ssn->clean_in);
	record_close(&ssn->clean_out);
	record_close(&ssn->dirty_in);
	record_close(&ssn->dirty_out);
	session_init(ssn);
}

static void record_init(record_t *rec)
{
	rec->used = 0;
}

static void record_close(record_t *rec)
{
	rec->used = 0;
}


/*
 *	Copy data to the intermediate buffer, before we send
 *	it somewhere.
 */
static unsigned int record_plus(record_t *rec, void const *ptr,
				unsigned int size)
{
	unsigned int added = MAX_RECORD_SIZE - rec->used;

	if(added > size)
		added = size;
	if(added == 0)
		return 0;
	memcpy(rec->data + rec->used, ptr, added);
	rec->used += added;
	return added;
}

/*
 *	Take data from the buffer, and give it to the caller.
 */
static unsigned int record_minus(record_t *rec, void *ptr,
				 unsigned int size)
{
	unsigned int taken = rec->used;

	if(taken > size)
		taken = size;
	if(taken == 0)
		return 0;
	if(ptr)
		memcpy(ptr, rec->data, taken);
	rec->used -= taken;

	/*
	 *	This is pretty bad...
	 */
	if(rec->used > 0)
		memmove(rec->data, rec->data + taken, rec->used);
	return taken;
}

void tls_session_information(tls_session_t *tls_session)
{
	char const *str_write_p, *str_version, *str_content_type = "";
	char const *str_details1 = "", *str_details2= "";
	REQUEST *request;
	char buffer[32];

	/*
	 *	Don't print this out in the normal course of
	 *	operations.
	 */
	if (rad_debug_lvl == 0) {
		return;
	}

	str_write_p = tls_session->info.origin ? ">>>" : "<<<";

	switch (tls_session->info.version) {
	case SSL2_VERSION:
		str_version = "SSL 2.0 ";
		break;
	case SSL3_VERSION:
		str_version = "SSL 3.0 ";
		break;
	case TLS1_VERSION:
		str_version = "TLS 1.0 ";
		break;
#ifdef TLS1_1_VERSION
	case TLS1_1_VERSION:
		str_version = "TLS 1.1 ";
		break;
#endif
#ifdef TLS1_2_VERSION
	case TLS1_2_VERSION:
		str_version = "TLS 1.2 ";
		break;
#endif
#ifdef TLS1_3_VERSON
	case TLS1_3_VERSION:
		str_version = "TLS 1.3 ";
		break;
#endif

	default:
		sprintf(buffer, "UNKNOWN TLS VERSION ?%04X?", tls_session->info.version);
		str_version = buffer;
		break;
	}

	if (tls_session->info.version == SSL3_VERSION ||
	    tls_session->info.version == TLS1_VERSION) {
		switch (tls_session->info.content_type) {
		case SSL3_RT_CHANGE_CIPHER_SPEC:
			str_content_type = "ChangeCipherSpec";
			break;

		case SSL3_RT_ALERT:
			str_content_type = "Alert";
			break;

		case SSL3_RT_HANDSHAKE:
			str_content_type = "Handshake";
			break;

		case SSL3_RT_APPLICATION_DATA:
			str_content_type = "ApplicationData";
			break;

		default:
			str_content_type = "UnknownContentType";
			break;
		}

		if (tls_session->info.content_type == SSL3_RT_ALERT) {
			str_details1 = ", ???";

			if (tls_session->info.record_len == 2) {

				switch (tls_session->info.alert_level) {
				case SSL3_AL_WARNING:
					str_details1 = ", warning";
					break;
				case SSL3_AL_FATAL:
					str_details1 = ", fatal";
					break;
				}

				str_details2 = " ???";
				switch (tls_session->info.alert_description) {
				case SSL3_AD_CLOSE_NOTIFY:
					str_details2 = " close_notify";
					break;

				case SSL3_AD_UNEXPECTED_MESSAGE:
					str_details2 = " unexpected_message";
					break;

				case SSL3_AD_BAD_RECORD_MAC:
					str_details2 = " bad_record_mac";
					break;

				case TLS1_AD_DECRYPTION_FAILED:
					str_details2 = " decryption_failed";
					break;

				case TLS1_AD_RECORD_OVERFLOW:
					str_details2 = " record_overflow";
					break;

				case SSL3_AD_DECOMPRESSION_FAILURE:
					str_details2 = " decompression_failure";
					break;

				case SSL3_AD_HANDSHAKE_FAILURE:
					str_details2 = " handshake_failure";
					break;

				case SSL3_AD_BAD_CERTIFICATE:
					str_details2 = " bad_certificate";
					break;

				case SSL3_AD_UNSUPPORTED_CERTIFICATE:
					str_details2 = " unsupported_certificate";
					break;

				case SSL3_AD_CERTIFICATE_REVOKED:
					str_details2 = " certificate_revoked";
					break;

				case SSL3_AD_CERTIFICATE_EXPIRED:
					str_details2 = " certificate_expired";
					break;

				case SSL3_AD_CERTIFICATE_UNKNOWN:
					str_details2 = " certificate_unknown";
					break;

				case SSL3_AD_ILLEGAL_PARAMETER:
					str_details2 = " illegal_parameter";
					break;

				case TLS1_AD_UNKNOWN_CA:
					str_details2 = " unknown_ca";
					break;

				case TLS1_AD_ACCESS_DENIED:
					str_details2 = " access_denied";
					break;

				case TLS1_AD_DECODE_ERROR:
					str_details2 = " decode_error";
					break;

				case TLS1_AD_DECRYPT_ERROR:
					str_details2 = " decrypt_error";
					break;

				case TLS1_AD_EXPORT_RESTRICTION:
					str_details2 = " export_restriction";
					break;

				case TLS1_AD_PROTOCOL_VERSION:
					str_details2 = " protocol_version";
					break;

				case TLS1_AD_INSUFFICIENT_SECURITY:
					str_details2 = " insufficient_security";
					break;

				case TLS1_AD_INTERNAL_ERROR:
					str_details2 = " internal_error";
					break;

				case TLS1_AD_USER_CANCELLED:
					str_details2 = " user_canceled";
					break;

				case TLS1_AD_NO_RENEGOTIATION:
					str_details2 = " no_renegotiation";
					break;
				}
			}
		}

		if (tls_session->info.content_type == SSL3_RT_HANDSHAKE) {
			str_details1 = "???";

			if (tls_session->info.record_len > 0) switch (tls_session->info.handshake_type) {
			case SSL3_MT_HELLO_REQUEST:
				str_details1 = ", HelloRequest";
				break;

			case SSL3_MT_CLIENT_HELLO:
				str_details1 = ", ClientHello";
				break;

			case SSL3_MT_SERVER_HELLO:
				str_details1 = ", ServerHello";
				break;

			case SSL3_MT_CERTIFICATE:
				str_details1 = ", Certificate";
				break;

			case SSL3_MT_SERVER_KEY_EXCHANGE:
				str_details1 = ", ServerKeyExchange";
				break;

			case SSL3_MT_CERTIFICATE_REQUEST:
				str_details1 = ", CertificateRequest";
				break;

			case SSL3_MT_SERVER_DONE:
				str_details1 = ", ServerHelloDone";
				break;

			case SSL3_MT_CERTIFICATE_VERIFY:
				str_details1 = ", CertificateVerify";
				break;

			case SSL3_MT_CLIENT_KEY_EXCHANGE:
				str_details1 = ", ClientKeyExchange";
				break;

			case SSL3_MT_FINISHED:
				str_details1 = ", Finished";
				break;
			}
		}
	}

	snprintf(tls_session->info.info_description,
		 sizeof(tls_session->info.info_description),
		 "%s %s%s [length %04lx]%s%s\n",
		 str_write_p, str_version, str_content_type,
		 (unsigned long)tls_session->info.record_len,
		 str_details1, str_details2);

	request = SSL_get_ex_data(tls_session->ssl, FR_TLS_EX_INDEX_REQUEST);
	if (request) {
		RDEBUG2("%s", tls_session->info.info_description);
	} else {
		DEBUG2("%s", tls_session->info.info_description);
	}
}

static CONF_PARSER cache_config[] = {
	{ FR_CONF_OFFSET("enable", PW_TYPE_BOOLEAN, fr_tls_server_conf_t, session_cache_enable), .dflt = "no" },


	{ FR_CONF_OFFSET("name", PW_TYPE_STRING, fr_tls_server_conf_t, session_id_name) },

	{ FR_CONF_OFFSET("virtual_server", PW_TYPE_STRING, fr_tls_server_conf_t, session_cache_server) },

	{ FR_CONF_OFFSET("lifetime", PW_TYPE_INTEGER | PW_TYPE_DEPRECATED, fr_tls_server_conf_t, session_timeout), .dflt = "24" },
	{ FR_CONF_OFFSET("max_entries", PW_TYPE_INTEGER | PW_TYPE_DEPRECATED, fr_tls_server_conf_t, session_cache_size), .dflt = "255" },
	{ FR_CONF_OFFSET("persist_dir", PW_TYPE_STRING | PW_TYPE_DEPRECATED, fr_tls_server_conf_t, session_cache_path) },

	CONF_PARSER_TERMINATOR
};

static CONF_PARSER verify_config[] = {
	{ FR_CONF_OFFSET("tmpdir", PW_TYPE_STRING, fr_tls_server_conf_t, verify_tmp_dir) },
	{ FR_CONF_OFFSET("client", PW_TYPE_STRING, fr_tls_server_conf_t, verify_client_cert_cmd) },
	CONF_PARSER_TERMINATOR
};

#ifdef HAVE_OPENSSL_OCSP_H
static CONF_PARSER ocsp_config[] = {
	{ FR_CONF_OFFSET("enable", PW_TYPE_BOOLEAN, fr_tls_server_conf_t, ocsp_enable), .dflt = "no" },

	{ FR_CONF_OFFSET("virtual_server", PW_TYPE_STRING, fr_tls_server_conf_t, ocsp_cache_server) },

	{ FR_CONF_OFFSET("override_cert_url", PW_TYPE_BOOLEAN, fr_tls_server_conf_t, ocsp_override_url), .dflt = "no" },
	{ FR_CONF_OFFSET("url", PW_TYPE_STRING, fr_tls_server_conf_t, ocsp_url) },
	{ FR_CONF_OFFSET("use_nonce", PW_TYPE_BOOLEAN, fr_tls_server_conf_t, ocsp_use_nonce), .dflt = "yes" },
	{ FR_CONF_OFFSET("timeout", PW_TYPE_INTEGER, fr_tls_server_conf_t, ocsp_timeout), .dflt = "yes" },
	{ FR_CONF_OFFSET("softfail", PW_TYPE_BOOLEAN, fr_tls_server_conf_t, ocsp_softfail), .dflt = "no" },
	CONF_PARSER_TERMINATOR
};
#endif

static CONF_PARSER tls_server_config[] = {
	{ FR_CONF_OFFSET("rsa_key_exchange", PW_TYPE_BOOLEAN, fr_tls_server_conf_t, rsa_key), .dflt = "no" },
	{ FR_CONF_OFFSET("dh_key_exchange", PW_TYPE_BOOLEAN, fr_tls_server_conf_t, dh_key), .dflt = "yes" },
	{ FR_CONF_OFFSET("rsa_key_length", PW_TYPE_INTEGER, fr_tls_server_conf_t, rsa_key_length), .dflt = "512" },
	{ FR_CONF_OFFSET("dh_key_length", PW_TYPE_INTEGER, fr_tls_server_conf_t, dh_key_length), .dflt = "512" },
	{ FR_CONF_OFFSET("verify_depth", PW_TYPE_INTEGER, fr_tls_server_conf_t, verify_depth), .dflt = "0" },
	{ FR_CONF_OFFSET("CA_path", PW_TYPE_FILE_INPUT | PW_TYPE_DEPRECATED, fr_tls_server_conf_t, ca_path) },
	{ FR_CONF_OFFSET("ca_path", PW_TYPE_FILE_INPUT, fr_tls_server_conf_t, ca_path) },
	{ FR_CONF_OFFSET("pem_file_type", PW_TYPE_BOOLEAN, fr_tls_server_conf_t, file_type), .dflt = "yes" },
	{ FR_CONF_OFFSET("private_key_file", PW_TYPE_FILE_INPUT, fr_tls_server_conf_t, private_key_file) },
	{ FR_CONF_OFFSET("certificate_file", PW_TYPE_FILE_INPUT, fr_tls_server_conf_t, certificate_file) },
	{ FR_CONF_OFFSET("CA_file", PW_TYPE_FILE_INPUT | PW_TYPE_DEPRECATED, fr_tls_server_conf_t, ca_file) },
	{ FR_CONF_OFFSET("ca_file", PW_TYPE_FILE_INPUT, fr_tls_server_conf_t, ca_file) },
	{ FR_CONF_OFFSET("private_key_password", PW_TYPE_STRING | PW_TYPE_SECRET, fr_tls_server_conf_t, private_key_password) },
#ifdef PSK_MAX_IDENTITY_LEN
	{ FR_CONF_OFFSET("psk_identity", PW_TYPE_STRING, fr_tls_server_conf_t, psk_identity) },
	{ FR_CONF_OFFSET("psk_hexphrase", PW_TYPE_STRING | PW_TYPE_SECRET, fr_tls_server_conf_t, psk_password) },
	{ FR_CONF_OFFSET("psk_query", PW_TYPE_STRING, fr_tls_server_conf_t, psk_query) },
#endif
<<<<<<< HEAD
	{ "dh_file", FR_CONF_OFFSET(PW_TYPE_STRING, fr_tls_server_conf_t, dh_file), NULL },
	{ "random_file", FR_CONF_OFFSET(PW_TYPE_STRING, fr_tls_server_conf_t, random_file), NULL },
	{ "fragment_size", FR_CONF_OFFSET(PW_TYPE_INTEGER, fr_tls_server_conf_t, fragment_size), "1024" },
	{ "include_length", FR_CONF_OFFSET(PW_TYPE_BOOLEAN, fr_tls_server_conf_t, include_length), "yes" },
	{ "check_crl", FR_CONF_OFFSET(PW_TYPE_BOOLEAN, fr_tls_server_conf_t, check_crl), "no" },
#ifdef X509_V_FLAG_CRL_CHECK_ALL
	{ "check_all_crl", FR_CONF_OFFSET(PW_TYPE_BOOLEAN, fr_tls_server_conf_t, check_all_crl), "no" },
#endif
	{ "allow_expired_crl", FR_CONF_OFFSET(PW_TYPE_BOOLEAN, fr_tls_server_conf_t, allow_expired_crl), NULL },
	{ "check_cert_cn", FR_CONF_OFFSET(PW_TYPE_STRING, fr_tls_server_conf_t, check_cert_cn), NULL },
	{ "cipher_list", FR_CONF_OFFSET(PW_TYPE_STRING, fr_tls_server_conf_t, cipher_list), NULL },
	{ "check_cert_issuer", FR_CONF_OFFSET(PW_TYPE_STRING, fr_tls_server_conf_t, check_cert_issuer), NULL },
	{ "require_client_cert", FR_CONF_OFFSET(PW_TYPE_BOOLEAN, fr_tls_server_conf_t, require_client_cert), NULL },
=======
	{ FR_CONF_OFFSET("dh_file", PW_TYPE_STRING, fr_tls_server_conf_t, dh_file) },
	{ FR_CONF_OFFSET("random_file", PW_TYPE_STRING, fr_tls_server_conf_t, random_file) },
	{ FR_CONF_OFFSET("fragment_size", PW_TYPE_INTEGER, fr_tls_server_conf_t, fragment_size), .dflt = "1024" },
	{ FR_CONF_OFFSET("include_length", PW_TYPE_BOOLEAN, fr_tls_server_conf_t, include_length), .dflt = "yes" },
	{ FR_CONF_OFFSET("check_crl", PW_TYPE_BOOLEAN, fr_tls_server_conf_t, check_crl), .dflt = "no" },
#ifdef X509_V_FLAG_CRL_CHECK_ALL
	{ FR_CONF_OFFSET("check_all_crl", PW_TYPE_BOOLEAN, fr_tls_server_conf_t, check_all_crl), .dflt = "no" },
#endif
	{ FR_CONF_OFFSET("allow_expired_crl", PW_TYPE_BOOLEAN, fr_tls_server_conf_t, allow_expired_crl) },
	{ FR_CONF_OFFSET("check_cert_cn", PW_TYPE_STRING, fr_tls_server_conf_t, check_cert_cn) },
	{ FR_CONF_OFFSET("cipher_list", PW_TYPE_STRING, fr_tls_server_conf_t, cipher_list) },
	{ FR_CONF_OFFSET("check_cert_issuer", PW_TYPE_STRING, fr_tls_server_conf_t, check_cert_issuer) },
	{ FR_CONF_OFFSET("require_client_cert", PW_TYPE_BOOLEAN, fr_tls_server_conf_t, require_client_cert) },
>>>>>>> 6e2008c9

#if OPENSSL_VERSION_NUMBER >= 0x0090800fL
#ifndef OPENSSL_NO_ECDH
	{ FR_CONF_OFFSET("ecdh_curve", PW_TYPE_STRING, fr_tls_server_conf_t, ecdh_curve), .dflt = "prime256v1" },
#endif
#endif

#ifdef SSL_OP_NO_TLSv1
	{ FR_CONF_OFFSET("disable_tlsv1", PW_TYPE_BOOLEAN, fr_tls_server_conf_t, disable_tlsv1) },
#endif

#ifdef SSL_OP_NO_TLSv1_1
	{ FR_CONF_OFFSET("disable_tlsv1_1", PW_TYPE_BOOLEAN, fr_tls_server_conf_t, disable_tlsv1_1) },
#endif

#ifdef SSL_OP_NO_TLSv1_2
	{ FR_CONF_OFFSET("disable_tlsv1_2", PW_TYPE_BOOLEAN, fr_tls_server_conf_t, disable_tlsv1_2) },
#endif

	{ FR_CONF_POINTER("cache", PW_TYPE_SUBSECTION, NULL), .dflt = (void const *) cache_config },

	{ FR_CONF_POINTER("verify", PW_TYPE_SUBSECTION, NULL), .dflt = (void const *) verify_config },

#ifdef HAVE_OPENSSL_OCSP_H
	{ FR_CONF_POINTER("ocsp", PW_TYPE_SUBSECTION, NULL), .dflt = (void const *) ocsp_config },
#endif
	CONF_PARSER_TERMINATOR
};


static CONF_PARSER tls_client_config[] = {
	{ FR_CONF_OFFSET("rsa_key_exchange", PW_TYPE_BOOLEAN, fr_tls_server_conf_t, rsa_key), .dflt = "no" },
	{ FR_CONF_OFFSET("dh_key_exchange", PW_TYPE_BOOLEAN, fr_tls_server_conf_t, dh_key), .dflt = "yes" },
	{ FR_CONF_OFFSET("rsa_key_length", PW_TYPE_INTEGER, fr_tls_server_conf_t, rsa_key_length), .dflt = "512" },
	{ FR_CONF_OFFSET("dh_key_length", PW_TYPE_INTEGER, fr_tls_server_conf_t, dh_key_length), .dflt = "512" },
	{ FR_CONF_OFFSET("verify_depth", PW_TYPE_INTEGER, fr_tls_server_conf_t, verify_depth), .dflt = "0" },
	{ FR_CONF_OFFSET("ca_path", PW_TYPE_FILE_INPUT, fr_tls_server_conf_t, ca_path) },
	{ FR_CONF_OFFSET("pem_file_type", PW_TYPE_BOOLEAN, fr_tls_server_conf_t, file_type), .dflt = "yes" },
	{ FR_CONF_OFFSET("private_key_file", PW_TYPE_FILE_INPUT, fr_tls_server_conf_t, private_key_file) },
	{ FR_CONF_OFFSET("certificate_file", PW_TYPE_FILE_INPUT, fr_tls_server_conf_t, certificate_file) },
	{ FR_CONF_OFFSET("ca_file", PW_TYPE_FILE_INPUT, fr_tls_server_conf_t, ca_file) },
	{ FR_CONF_OFFSET("private_key_password", PW_TYPE_STRING | PW_TYPE_SECRET, fr_tls_server_conf_t, private_key_password) },
	{ FR_CONF_OFFSET("dh_file", PW_TYPE_STRING, fr_tls_server_conf_t, dh_file) },
	{ FR_CONF_OFFSET("random_file", PW_TYPE_STRING, fr_tls_server_conf_t, random_file) },
	{ FR_CONF_OFFSET("fragment_size", PW_TYPE_INTEGER, fr_tls_server_conf_t, fragment_size), .dflt = "1024" },
	{ FR_CONF_OFFSET("include_length", PW_TYPE_BOOLEAN, fr_tls_server_conf_t, include_length), .dflt = "yes" },
	{ FR_CONF_OFFSET("check_crl", PW_TYPE_BOOLEAN, fr_tls_server_conf_t, check_crl), .dflt = "no" },
	{ FR_CONF_OFFSET("check_cert_cn", PW_TYPE_STRING, fr_tls_server_conf_t, check_cert_cn) },
	{ FR_CONF_OFFSET("cipher_list", PW_TYPE_STRING, fr_tls_server_conf_t, cipher_list) },
	{ FR_CONF_OFFSET("check_cert_issuer", PW_TYPE_STRING, fr_tls_server_conf_t, check_cert_issuer) },

#if OPENSSL_VERSION_NUMBER >= 0x0090800fL
#ifndef OPENSSL_NO_ECDH
	{ FR_CONF_OFFSET("ecdh_curve", PW_TYPE_STRING, fr_tls_server_conf_t, ecdh_curve), .dflt = "prime256v1" },
#endif
#endif

#ifdef SSL_OP_NO_TLSv1
	{ FR_CONF_OFFSET("disable_tlsv1", PW_TYPE_BOOLEAN, fr_tls_server_conf_t, disable_tlsv1) },
#endif

#ifdef SSL_OP_NO_TLSv1_1
	{ FR_CONF_OFFSET("disable_tlsv1_1", PW_TYPE_BOOLEAN, fr_tls_server_conf_t, disable_tlsv1_1) },
#endif

#ifdef SSL_OP_NO_TLSv1_2
	{ FR_CONF_OFFSET("disable_tlsv1_2", PW_TYPE_BOOLEAN, fr_tls_server_conf_t, disable_tlsv1_2) },
#endif
	CONF_PARSER_TERMINATOR
};


/*
 *	TODO: Check for the type of key exchange * like conf->dh_key
 */
static int load_dh_params(SSL_CTX *ctx, char *file)
{
	DH *dh = NULL;
	BIO *bio;

	if (!file) return 0;

	if ((bio = BIO_new_file(file, "r")) == NULL) {
		ERROR(LOG_PREFIX ": Unable to open DH file - %s", file);
		return -1;
	}

	dh = PEM_read_bio_DHparams(bio, NULL, NULL, NULL);
	BIO_free(bio);
	if (!dh) {
		WARN(LOG_PREFIX ": Unable to set DH parameters.  DH cipher suites may not work!");
		WARN(LOG_PREFIX ": Fix this by running the OpenSSL command listed in eap.conf");
		return 0;
	}

	if (SSL_CTX_set_tmp_dh(ctx, dh) < 0) {
		ERROR(LOG_PREFIX ": Unable to set DH parameters");
		DH_free(dh);
		return -1;
	}

	DH_free(dh);
	return 0;
}

/** Macros that match the hardcoded values of the TLS-Session-Cache-Attribute
 */
typedef enum {
	CACHE_ACTION_SESSION_READ = 1,		//!< Retrieve session data from the cache.
	CACHE_ACTION_SESSION_WRITE = 2,		//!< Write session data to the cache.
	CACHE_ACTION_SESSION_DELETE = 3,	//!< Delete session data from the cache.
	CACHE_ACTION_OCSP_READ = 4,		//!< Read cached OCSP status.
	CACHE_ACTION_OCSP_WRITE = 5		//!< Write OCSP status.
} tls_cache_action_t;

/** Add attributes identifying the TLS session to be acted upon, and the action to be performed
 *
 * Adds the following attributes to the request:
 *
 *	- &control:TLS-Session-Identity
 *	- &control:TLS-Session-Cache-Action
 *
 * Session identity will contain the binary session key used to create, retrieve
 * and delete cache entries related to the SSL session.
 *
 * Session-Cache-Action will contain the action to be performed.  This is then
 * utilised by unlang policy (in a virtual server called with these attributes)
 * to perform different actions.
 *
 * @todo Add attribute representing session validity period.
 * @todo Move adding TLS-Session-Cache-Action to cache_process and remove it again after calling
 *	the virtual server.
 *
 * @param[in] request The current request.
 * @param[in] key Identifier for the session.
 * @param[in] key_len Length of the key.
 * @param[in] action being performed (written to &control:TLS-Session-Cache-Action).
 * @return
 *	- 0 on success.
 *	- -1 on failure.
 */
static int cache_key_add(REQUEST *request, uint8_t *key, size_t key_len, tls_cache_action_t action)
{
	VALUE_PAIR *vp;

	fr_pair_delete_by_num(&request->config, PW_TLS_SESSION_IDENTITY, 0, TAG_ANY);
	fr_pair_delete_by_num(&request->config, PW_TLS_SESSION_CACHE_ACTION, 0, TAG_ANY);

	vp = fr_pair_afrom_num(request, PW_TLS_SESSION_IDENTITY, 0);
	if (!vp) return -1;

	fr_pair_value_memcpy(vp, key, key_len);
	fr_pair_add(&request->config, vp);

	vp = fr_pair_afrom_num(request, PW_TLS_SESSION_CACHE_ACTION, 0);
	if (!vp) return -1;

	vp->vp_integer = action;
	fr_pair_add(&request->config, vp);

	return 0;
}

/** Execute the virtual server configured to perform cache actions
 *
 * @param[in] request The current request.
 * @param[in] virtual_server Name of the virtual server to execute.
 * @param[in] autz_type The authorize sub-section to execute.
 * @return the rcode from the virtual server.
 */
static rlm_rcode_t cache_process(REQUEST *request, char const *virtual_server, int autz_type)
{
	rlm_rcode_t rcode;

	/*
	 *	Save the current status of the request.
	 */
	char const *server = request->server;
	char const *module = request->module;
	char const *component = request->component;

	/*
	 *	Run it through the appropriate virtual server.
	 */
	request->server = virtual_server;
	request->module = "cache";

	rcode = process_authorize(autz_type + 1000, request);

	/*
	 *	Restore the original status of the request.
	 */
	request->server = server;
	request->module = module;
	request->component = component;

	fr_pair_delete_by_num(&request->config, PW_TLS_SESSION_CACHE_ACTION, 0, TAG_ANY);

	return rcode;
}

/** Write a newly created session to the cache
 *
 * @param[in] ssl session state.
 * @param[in] sess to serialise and write to the cache.
 * @return 0.  What we return is not used by OpenSSL to indicate success or failure,
 *	but to indicate whether it should free its copy of the session data.
 */
static int cache_write_session(SSL *ssl, SSL_SESSION *sess)
{
	fr_tls_server_conf_t	*conf;
	REQUEST			*request;
	size_t			len, rcode;
	uint8_t			*p, *data = NULL;
	VALUE_PAIR		*vp;

	request = SSL_get_ex_data(ssl, FR_TLS_EX_INDEX_REQUEST);
	conf = SSL_get_ex_data(ssl, FR_TLS_EX_INDEX_CONF);

	if (cache_key_add(request, sess->session_id, sess->session_id_length, CACHE_ACTION_SESSION_WRITE) < 0) {
		RWDEBUG("Failed adding session key to the request");
		return 0;
	}

	/* find out what length data we need */
	len = i2d_SSL_SESSION(sess, NULL);
	if (len < 1) {
		/* something went wrong */
		RWDEBUG("Session serialisation failed, couldn't determine required buffer length");
		return 0;
	}

	/* alloc and convert to ASN.1 */
	data = talloc_array(NULL, uint8_t, len);
	if (!data) {
		RWDEBUG("Session serialisation failed, couldn't allocate buffer (%zd bytes)", len);
		return 0;
	}

	/* openssl mutates &p */
	p = data;
	rcode = i2d_SSL_SESSION(sess, &p);
	if (rcode != len) {
		RWDEBUG("Session serialisation failed");
		goto error;
	}

	/*
	 *	Put the SSL data into an attribute.
	 */
	vp = fr_pair_afrom_num(request, PW_TLS_SESSION_DATA, 0);
	if (!vp) goto error;

	fr_pair_value_memsteal(vp, data);
	fr_pair_add(&request->config, vp);
	data = NULL;

	/*
	 *	Call the virtual server to write the session
	 */
	switch (cache_process(request, conf->session_cache_server, CACHE_ACTION_SESSION_WRITE)) {
	case RLM_MODULE_OK:
	case RLM_MODULE_UPDATED:
		break;

	default:
		RWDEBUG("Failed storing session data");
		break;
	}

	/*
	 *	Ensure that the session data can't be used by anyone else.
	 */
	fr_pair_delete_by_num(&request->config, PW_TLS_SESSION_DATA, 0, TAG_ANY);

error:
	if (data) talloc_free(data);

	return 0;
}

/** Read session data from the cache
 *
 * @param[in] ssl session state.
 * @param[in] key to retrieve session data for.
 * @param[in] key_len The length of the key.
 * @param[out] copy Indicates whether OpenSSL should increment the reference
 *	count on SSL_SESSION to prevent it being automatically freed.  We always
 *	set this to 0.
 * @return
 *	- Deserialised session data on success.
 *	- NULL on error.
 */
static SSL_SESSION *cache_read_session(SSL *ssl, unsigned char *key, int key_len, int *copy)
{
	fr_tls_server_conf_t	*conf;
	REQUEST			*request;
	uint8_t			*p;
	uint8_t const		*q;
	VALUE_PAIR		*vp;
	SSL_SESSION		*sess;

	request = SSL_get_ex_data(ssl, FR_TLS_EX_INDEX_REQUEST);
	conf = SSL_get_ex_data(ssl, FR_TLS_EX_INDEX_CONF);

	if (cache_key_add(request, key, key_len, CACHE_ACTION_SESSION_READ) < 0) {
		RWDEBUG("Failed adding session key to the request");
		return NULL;
	}

	*copy = 0;

	/*
	 *	Call the virtual server to read the session
	 */
	switch (cache_process(request, conf->session_cache_server, CACHE_ACTION_SESSION_READ)) {
	case RLM_MODULE_OK:
	case RLM_MODULE_UPDATED:
		return NULL;

	default:
		RWDEBUG("Failed acquiring session data");
		break;
	}

	vp = fr_pair_find_by_num(request->config, PW_TLS_SESSION_DATA, 0, TAG_ANY);
	if (!vp) {
		RWDEBUG("No cached session found");
		return NULL;
	}

	/* openssl mutates &p, and has different 'const' from vp_octets */
	q = vp->vp_octets;
	memcpy(&p, &q, sizeof(p));
	sess = d2i_SSL_SESSION(NULL, (unsigned char const **)(void **) &p, vp->vp_length);
	if (!sess) {
		RWDEBUG("Failed loading persisted session: %s", ERR_error_string(ERR_get_error(), NULL));
		return NULL;
	}

	/*
	 *	Ensure that the session data can't be used by anyone else.
	 */
	fr_pair_delete_by_num(&request->config, PW_TLS_SESSION_DATA, 0, TAG_ANY);

	return sess;
}

/** Delete session data from the cache
 *
 * @param[in] ctx Current ssl context.
 * @param[in] sess to be deleted.
 */
static void cache_delete_session(SSL_CTX *ctx, SSL_SESSION *sess)
{
	fr_tls_server_conf_t	*conf;
	REQUEST			*request;

	conf = SSL_CTX_get_app_data(ctx);

	/*
	 *	We need a fake request for the virtual server, but we
	 *	don't have a parent request to base it on.  So just
	 *	invent one.
	 */
	request = request_alloc(NULL);
	request->packet = rad_alloc(request, false);
	request->reply = rad_alloc(request, false);

	if (cache_key_add(request, sess->session_id, sess->session_id_length, CACHE_ACTION_SESSION_DELETE) < 0) {
		RWDEBUG("Failed adding session key to the request");
	error:
		talloc_free(request);
		return;
	}

	/*
	 *	Call the virtual server to delete the session
	 */
	switch (cache_process(request, conf->session_cache_server, CACHE_ACTION_SESSION_DELETE)) {
	case RLM_MODULE_OK:
	case RLM_MODULE_UPDATED:
	case RLM_MODULE_NOTFOUND:
	case RLM_MODULE_NOOP:
		break;

	default:
		RWDEBUG("Failed deleting session data");
		goto error;
	}

	/*
	 *	Delete the fake request we created.
	 */
	talloc_free(request);
}

#define MAX_SESSION_SIZE (256)

/*
 *	Old session caching code
 */


/*
 *	Print debugging messages, and free data.
 */
static void cbtls_remove_session(SSL_CTX *ctx, SSL_SESSION *sess)
{
	size_t			size;
	char			buffer[2 * MAX_SESSION_SIZE + 1];
	fr_tls_server_conf_t	*conf;

	size = sess->session_id_length;
	if (size > MAX_SESSION_SIZE) size = MAX_SESSION_SIZE;

	fr_bin2hex(buffer, sess->session_id, size);

	conf = (fr_tls_server_conf_t *)SSL_CTX_get_app_data(ctx);
	if (!conf) {
		DEBUG(LOG_PREFIX ": Failed to find TLS configuration in session");
		return;
	}

	{
		char filename[256];
		size_t len;

		DEBUG2(LOG_PREFIX ": Removing session %s from the cache", buffer);

		/* remove session and any cached VPs */
		len = snprintf(filename, sizeof(filename), "%s%c%s.asn1", conf->session_cache_path, FR_DIR_SEP, buffer);
		if (is_truncated(len, sizeof(filename))) {
		truncated:
			ERROR(LOG_PREFIX ": Filename buffer too small to write out cache file path.  "
			      "Use smaller session cache path, and remove stale cache files manually");
			return;
		}

		if (unlink(filename) != 0) {
		unlink_error:
			ERROR(LOG_PREFIX ": Could not remove persisted session file %s: %s",
			      filename, fr_syserror(errno));
			return;
		}

		/* VPs might be absent; might not have been written to disk yet */
		len = snprintf(filename, sizeof(filename), "%s%c%s.vps", conf->session_cache_path, FR_DIR_SEP, buffer);
		if (is_truncated(len, sizeof(filename))) goto truncated;

		if (unlink(filename) != 0) goto unlink_error;
	}

	return;
}

static int cbtls_new_session(SSL *ssl, SSL_SESSION *sess)
{
	size_t			size;
	char			buffer[2 * MAX_SESSION_SIZE + 1];
	fr_tls_server_conf_t	*conf;
	unsigned char		*sess_blob = NULL;

	REQUEST			*request = SSL_get_ex_data(ssl, FR_TLS_EX_INDEX_REQUEST);

	conf = (fr_tls_server_conf_t *)SSL_get_ex_data(ssl, FR_TLS_EX_INDEX_CONF);
	if (!conf) {
		RWDEBUG("Failed to find TLS configuration in session");
		return 0;
	}

	size = sess->session_id_length;
	if (size > MAX_SESSION_SIZE) size = MAX_SESSION_SIZE;

	fr_bin2hex(buffer, sess->session_id, size);

	{
		int fd, rv, todo, blob_len;
		size_t len;
		char filename[256];
		unsigned char *p;

		RDEBUG2("Serialising session %s, and storing in cache", buffer);

		/* find out what length data we need */
		blob_len = i2d_SSL_SESSION(sess, NULL);
		if (blob_len < 1) {
			/* something went wrong */
			RWDEBUG("Session serialisation failed, couldn't determine required buffer length");
			return 0;
		}


		/* Do not convert to TALLOC - Thread safety */
		/* alloc and convert to ASN.1 */
		sess_blob = malloc(blob_len);
		if (!sess_blob) {
			RWDEBUG("Session serialisation failed, couldn't allocate buffer (%d bytes)", blob_len);
			return 0;
		}
		/* openssl mutates &p */
		p = sess_blob;
		rv = i2d_SSL_SESSION(sess, &p);
		if (rv != blob_len) {
			RWDEBUG("Session serialisation failed");
			goto error;
		}

		/* open output file */
		len = snprintf(filename, sizeof(filename), "%s%c%s.asn1", conf->session_cache_path, FR_DIR_SEP, buffer);
		if (is_truncated(len, sizeof(filename))) {
			ERROR("Filename buffer too small, reduce length of session cache path");
			goto error;
		}

		fd = open(filename, O_RDWR | O_CREAT | O_EXCL, 0600);
		if (fd < 0) {
			RERROR("Session serialisation failed, failed opening session file %s: %s",
			      filename, fr_syserror(errno));
			goto error;
		}

		todo = blob_len;
		p = sess_blob;
		while (todo > 0) {
			rv = write(fd, p, todo);
			if (rv < 1) {
				RWDEBUG("Failed writing session: %s", fr_syserror(errno));
				close(fd);
				goto error;
			}
			p += rv;
			todo -= rv;
		}
		close(fd);
		RWDEBUG("Wrote session %s to %s (%d bytes)", buffer, filename, blob_len);
	}

error:
	free(sess_blob);

	return 0;
}

static SSL_SESSION *cbtls_get_session(SSL *ssl, unsigned char *data, int inlen, int *copy)
{
	size_t			size;
	char			buffer[2 * MAX_SESSION_SIZE + 1];
	fr_tls_server_conf_t	*conf;
	TALLOC_CTX		*talloc_ctx;

	SSL_SESSION		*sess = NULL;
	unsigned char		*sess_data = NULL;
	PAIR_LIST		*pairlist = NULL;

	REQUEST			*request = SSL_get_ex_data(ssl, FR_TLS_EX_INDEX_REQUEST);

	rad_assert(request != NULL);

	size = inlen;
	if (size > MAX_SESSION_SIZE) size = MAX_SESSION_SIZE;

	fr_bin2hex(buffer, data, size);

	RDEBUG2("Peer requested cached session: %s", buffer);

	*copy = 0;

	conf = (fr_tls_server_conf_t *)SSL_get_ex_data(ssl, FR_TLS_EX_INDEX_CONF);
	if (!conf) {
		RWDEBUG("Failed to find TLS configuration in session");
		return NULL;
	}

	talloc_ctx = SSL_get_ex_data(ssl, FR_TLS_EX_INDEX_TALLOC);

	{
		int		rv, fd, todo;
		size_t		len;
		char		filename[256];
		unsigned char	*p;
		struct		stat st;
<<<<<<< HEAD
		VALUE_PAIR	*vps;
=======
		VALUE_PAIR	*vps = NULL;
>>>>>>> 6e2008c9

		/* read in the cached VPs from the .vps file */
		len = snprintf(filename, sizeof(filename), "%s%c%s.vps", conf->session_cache_path, FR_DIR_SEP, buffer);
		if (is_truncated(len, sizeof(filename))) {
			RWDEBUG("Filename buffer too small, reduce length of session cache path");
			goto error;
		}

		rv = pairlist_read(NULL, filename, &pairlist, 1);
		if (rv < 0) {
			/* not safe to un-persist a session w/o VPs */
			RWDEBUG("Could not load persisted VPs for session %s", buffer);
			goto error;
		}

		/* load the actual SSL session */
		len = snprintf(filename, sizeof(filename), "%s%c%s.asn1", conf->session_cache_path, FR_DIR_SEP, buffer);
		if (is_truncated(len, sizeof(filename))) {
			RWDEBUG("Filename buffer too small, reduce length of session cache path");
			goto error;
		}

		fd = open(filename, O_RDONLY);
		if (fd == -1) {
			RWDEBUG("Could not find persisted session file %s: %s", filename, fr_syserror(errno));
			goto error;
		}

		rv = fstat(fd, &st);
		if (rv == -1) {
			RWDEBUG("Could not stat persisted session file %s: %s", filename, fr_syserror(errno));
			close(fd);
			goto error;
		}

		sess_data = talloc_array(NULL, unsigned char, st.st_size);
		if (!sess_data) {
			RWDEBUG("Could not alloc buffer for persisted session len=%d", (int) st.st_size);
			close(fd);
			goto error;
		}

		p = sess_data;
		todo = st.st_size;
		while (todo > 0) {
			rv = read(fd, p, todo);
			if (rv < 1) {
				RWDEBUG("Could not read from persisted session: %s", fr_syserror(errno));
				close(fd);
				goto error;
			}
			todo -= rv;
			p += rv;
		}
		close(fd);

		/* openssl mutates &p */
		p = sess_data;
		sess = d2i_SSL_SESSION(NULL, (unsigned char const **)(void **) &p, st.st_size);

		if (!sess) {
			RWDEBUG("Failed loading persisted session: %s", ERR_error_string(ERR_get_error(), NULL));
			goto error;
		}

		/* move the cached VPs into the session */
<<<<<<< HEAD
		pairfilter(talloc_ctx, &vps, &pairlist->reply, 0, 0, TAG_ANY);
=======
		fr_pair_list_move_by_num(talloc_ctx, &vps, &pairlist->reply, 0, 0, TAG_ANY);
>>>>>>> 6e2008c9

		SSL_SESSION_set_ex_data(sess, fr_tls_ex_index_vps, vps);
		RWDEBUG("Successfully restored session %s", buffer);
		rdebug_pair_list(L_DBG_LVL_2, request, vps, "reply:");
	}
error:
	if (sess_data) talloc_free(sess_data);
	if (pairlist) pairlist_free(&pairlist);

	return sess;
}

#ifdef HAVE_OPENSSL_OCSP_H
/** Convert OpenSSL's ASN1_TIME to an epoch time
 *
 * @param asn1 The ASN1_TIME to convert.
 * @return The ASN1_TIME converted to epoch time.
 */
static time_t ocsp_asn1time_to_epoch(ASN1_TIME const *asn1){
	struct tm t;
	const char *str = (const char *)asn1->data;
	size_t i = 0;

	memset(&t, 0, sizeof(t));

	if (asn1->type == V_ASN1_UTCTIME) {/* two digit year */
		t.tm_year = (str[i++] - '0') * 10;
		t.tm_year += (str[i++] - '0');
		if (t.tm_year < 70) t.tm_year += 100;
	} else if (asn1->type == V_ASN1_GENERALIZEDTIME) {/* four digit year */
		t.tm_year = (str[i++] - '0') * 1000;
		t.tm_year += (str[i++] - '0') * 100;
		t.tm_year += (str[i++] - '0') * 10;
		t.tm_year += (str[i++] - '0');
		t.tm_year -= 1900;
	}

	t.tm_mon = (str[i++] - '0') * 10;
	t.tm_mon += (str[i++] - '0') - 1; // -1 since January is 0 not 1.
	t.tm_mday = (str[i++] - '0') * 10;
	t.tm_mday += (str[i++] - '0');
	t.tm_hour = (str[i++] - '0') * 10;
	t.tm_hour += (str[i++] - '0');
	t.tm_min = (str[i++] - '0') * 10;
	t.tm_min += (str[i++] - '0');
	t.tm_sec = (str[i++] - '0') * 10;
	t.tm_sec += (str[i++] - '0');

	/* Apparently OpenSSL converts all timestamps to UTC? Maybe? */
	return mktime(&t);
}

/** Extract components of OCSP responser URL from a certificate
 *
 * @param[in] cert to extract URL from.
 * @param[out] host_out Portion of the URL (must be freed with free()).
 * @param[out] port_out Port portion of the URL (must be freed with free()).
 * @param[out] path_out Path portion of the URL (must be freed with free()).
 * @param[out] is_https Whether the responder should be contacted using https.
 * @return
 *	- 0 if no valid URL is contained in the certificate.
 *	- 1 if a URL was found and parsed.
 */
static int ocsp_parse_cert_url(X509 *cert, char **host_out, char **port_out, char **path_out, int *is_https)
{
	int			i;

	AUTHORITY_INFO_ACCESS	*aia;
	ACCESS_DESCRIPTION	*ad;

	aia = X509_get_ext_d2i(cert, NID_info_access, NULL, NULL);

	for (i = 0; i < sk_ACCESS_DESCRIPTION_num(aia); i++) {
		ad = sk_ACCESS_DESCRIPTION_value(aia, i);
		if (OBJ_obj2nid(ad->method) != NID_ad_OCSP) continue;
		if (ad->location->type == GEN_URI) continue;

		if (OCSP_parse_url((char *) ad->location->d.ia5->data, host_out,
				   port_out, path_out, is_https)) return 1;
	}
	return 0;
}

/** Drain errors from an OpenSSL bio and print them to the error log
 *
 * @param _macro Logging macro e.g. RDEBUG.
 * @param _prefix Prefix, should be "" if not used.
 * @param _queue OpenSSL BIO.
 */
#define SSL_DRAIN_LOG_QUEUE(_macro, _prefix, _queue) \
do {\
	char const *_p, *_q; \
	size_t _len; \
	ERR_print_errors(_queue); \
	_len = BIO_get_mem_data(_queue, &_p); \
	if (_p && _len) for (_q = strchr(_p, '\n'); _q; _p = _q + 1, _q = strchr(_p, '\n')) { \
		_macro(_prefix "%.*s", (int)(_q - _p), _p); \
	} \
} while (0)

/* Maximum leeway in validity period: default 5 minutes */
#define MAX_VALIDITY_PERIOD     (5 * 60)

typedef enum {
	OCSP_STATUS_FAILED	= 0,
	OCSP_STATUS_OK		= 1,
	OCSP_STATUS_SKIPPED	= 2,
} ocsp_status_t;

/*
 * This function sends a OCSP request to a defined OCSP responder
 * and checks the OCSP response for correctness.
 */
static int ocsp_check(REQUEST *request, X509_STORE *store,
		      X509 *issuer_cert, X509 *client_cert,
		      fr_tls_server_conf_t *conf)
{
	OCSP_CERTID	*certid;
	OCSP_REQUEST	*req;
	OCSP_RESPONSE	*resp = NULL;
	OCSP_BASICRESP	*bresp = NULL;
	char		*host = NULL;
	char		*port = NULL;
	char		*path = NULL;
	char		host_header[1024];
	int		use_ssl = -1;
	long		this_fudge = MAX_VALIDITY_PERIOD, this_max_age = -1;
	BIO		*conn, *ssl_log = NULL;
	int		ocsp_status = 0;
	ocsp_status_t	status;
	ASN1_GENERALIZEDTIME *rev, *this_update, *next_update;
	int		reason;
#if OPENSSL_VERSION_NUMBER >= 0x1000003f
	OCSP_REQ_CTX	*ctx;
	int		rc;
	struct timeval	when;
#endif
	struct timeval	now = { 0, 0 };
	time_t		next;
	VALUE_PAIR	*vp;

	if (conf->ocsp_cache_server) switch (cache_process(request, conf->ocsp_cache_server,
							   CACHE_ACTION_OCSP_READ)) {
	case RLM_MODULE_REJECT:
		REDEBUG("Told to force OCSP validation failure by virtual server");
		return OCSP_STATUS_FAILED;

	case RLM_MODULE_OK:
	case RLM_MODULE_UPDATED:
	/*
	 *	These are fine for OCSP too, we dont' *expect* to always
	 *	have a cached OCSP status.
	 */
	case RLM_MODULE_NOTFOUND:
	case RLM_MODULE_NOOP:
		break;

	default:
		RWDEBUG("Failed retrieving cached OCSP status");
		break;
	}

	/*
	 *	Allow us to cache the OCSP verified state externally
	 */
	vp = fr_pair_find_by_num(request->config, PW_TLS_OCSP_CERT_VALID, 0, TAG_ANY);
	if (vp) switch (vp->vp_integer) {
	case 0:	/* no */
		RDEBUG2("Found &control:TLS-OCSP-Cert-Valid = no, forcing OCSP failure");
		return OCSP_STATUS_FAILED;

	case 1: /* yes */
		RDEBUG2("Found &control:TLS-OCSP-Cert-Valid = yes, forcing OCSP success");
		return OCSP_STATUS_OK;

	case 2: /* skipped */
		RDEBUG2("Found &control:TLS-OCSP-Cert-Valid = skipped, skipping OCSP check");
		return conf->ocsp_softfail ? OCSP_STATUS_OK : OCSP_STATUS_FAILED;

	case 3: /* unknown */
	default:
		break;
	}

	/*
	 *	Setup logging for this OCSP operation
	 */
	ssl_log = BIO_new(BIO_s_mem());

	/*
	 *	Create OCSP Request
	 */
	certid = OCSP_cert_to_id(NULL, client_cert, issuer_cert);
	req = OCSP_REQUEST_new();
	OCSP_request_add0_id(req, certid);
	if (conf->ocsp_use_nonce) OCSP_request_add1_nonce(req, NULL, 8);

	/*
	 * Send OCSP Request and get OCSP Response
	 */

	/* Get OCSP responder URL */
	if (conf->ocsp_override_url) {
		char *url;

		memcpy(&url, &conf->ocsp_url, sizeof(url));
		/* Reading the libssl src, they do a strdup on the URL, so it could of been const *sigh* */
		OCSP_parse_url(url, &host, &port, &path, &use_ssl);
	} else {
		ocsp_parse_cert_url(client_cert, &host, &port, &path, &use_ssl);
	}

	if (!host || !port || !path) {
		RWDEBUG("ocsp: Host or port or path missing.  Not doing OCSP");
		goto skipped;
	}

	RDEBUG2("ocsp: Using responder URL \"http://%s:%s%s\"", host, port, path);

	/* Check host and port length are sane, then create Host: HTTP header */
	if ((strlen(host) + strlen(port) + 2) > sizeof(host_header)) {
		RWDEBUG("ocsp: Host and port too long");
		goto skipped;
	}
	snprintf(host_header, sizeof(host_header), "%s:%s", host, port);

	/* Setup BIO socket to OCSP responder */
	conn = BIO_new_connect(host);
	BIO_set_conn_port(conn, port);

#if OPENSSL_VERSION_NUMBER < 0x1000003f
	BIO_do_connect(conn);

	/* Send OCSP request and wait for response */
	resp = OCSP_sendreq_bio(conn, path, req);
	if (!resp) {
		REDEBUG("ocsp: Couldn't get OCSP response");
		ocsp_status = OCSP_STATUS_SKIPPED;
		goto finish;
	}
#else
	if (conf->ocsp_timeout) BIO_set_nbio(conn, 1);

	rc = BIO_do_connect(conn);
	if ((rc <= 0) && ((!conf->ocsp_timeout) || !BIO_should_retry(conn))) {
		REDEBUG("ocsp: Couldn't connect to OCSP responder");
		SSL_DRAIN_LOG_QUEUE(REDEBUG, "ocsp: ", ssl_log);
		ocsp_status = OCSP_STATUS_SKIPPED;
		goto finish;
	}

	ctx = OCSP_sendreq_new(conn, path, NULL, -1);
	if (!ctx) {
		REDEBUG("ocsp: Couldn't create OCSP request");
		ocsp_status = OCSP_STATUS_SKIPPED;
		goto finish;
	}

	if (!OCSP_REQ_CTX_add1_header(ctx, "Host", host_header)) {
		REDEBUG("ocsp: Couldn't set Host header");
		ocsp_status = OCSP_STATUS_SKIPPED;
		goto finish;
	}

	if (!OCSP_REQ_CTX_set1_req(ctx, req)) {
		REDEBUG("ocsp: Couldn't add data to OCSP request");
		ocsp_status = OCSP_STATUS_SKIPPED;
		goto finish;
	}

	gettimeofday(&when, NULL);
	when.tv_sec += conf->ocsp_timeout;

	do {
		rc = OCSP_sendreq_nbio(&resp, ctx);
		if (conf->ocsp_timeout) {
			gettimeofday(&now, NULL);
			if (!timercmp(&now, &when, <)) break;
		}
	} while ((rc == -1) && BIO_should_retry(conn));

	if (conf->ocsp_timeout && (rc == -1) && BIO_should_retry(conn)) {
		REDEBUG("ocsp: Response timed out");
		ocsp_status = OCSP_STATUS_SKIPPED;
		goto finish;
	}

	OCSP_REQ_CTX_free(ctx);

	if (rc == 0) {
		REDEBUG("ocsp: Couldn't get OCSP response");
		SSL_DRAIN_LOG_QUEUE(REDEBUG, "ocsp: ", ssl_log);
		ocsp_status = OCSP_STATUS_SKIPPED;
		goto finish;
	}
#endif

	/* Verify OCSP response status */
	status = OCSP_response_status(resp);
	if (status != OCSP_RESPONSE_STATUS_SUCCESSFUL) {
		REDEBUG("ocsp: Response status: %s", OCSP_response_status_str(status));
		goto finish;
	}
	bresp = OCSP_response_get1_basic(resp);
	if (conf->ocsp_use_nonce && OCSP_check_nonce(req, bresp)!=1) {
		REDEBUG("ocsp: Response has wrong nonce value");
		goto finish;
	}
	if (OCSP_basic_verify(bresp, NULL, store, 0)!=1){
		REDEBUG("ocsp: Couldn't verify OCSP basic response");
		goto finish;
	}

	/*	Verify OCSP cert status */
	if (!OCSP_resp_find_status(bresp, certid, (int *)&status, &reason, &rev, &this_update, &next_update)) {
		REDEBUG("ocsp: No Status found");
		goto finish;
	}

	/*
	 *	Here we check the fields 'thisUpdate' and 'nextUpdate'
	 *	from the OCSP response against the server's time.
	 *
	 *	this_fudge is the number of seconds +- between the current
	 *	time and this_update.
	 *
	 *	The default for this_fudge is 300, defined by MAX_VALIDITY_PERIOD.
	 */
	if (!OCSP_check_validity(this_update, next_update, this_fudge, this_max_age)) {
		/*
		 *	We want this to show up in the global log
		 *	so someone will fix it...
		 */
		RATE_LIMIT(RERROR("ocsp: Delta +/- between OCSP response time and our time is greater than %li "
				  "seconds.  Check servers are synchronised to a common time source",
				  this_fudge));
		SSL_DRAIN_LOG_QUEUE(REDEBUG, "ocsp: ", ssl_log);
		goto finish;
	}

	/*
	 *	Print any messages we may have accumulated
	 */
	SSL_DRAIN_LOG_QUEUE(RDEBUG, "ocsp: ", ssl_log);
	if (RDEBUG_ENABLED) {
		RDEBUG2("ocsp: OCSP response valid from:");
		ASN1_GENERALIZEDTIME_print(ssl_log, this_update);
		RINDENT();
		SSL_DRAIN_LOG_QUEUE(RDEBUG2, "", ssl_log);
		REXDENT();

		RDEBUG2("ocsp: New information available at:");
		ASN1_GENERALIZEDTIME_print(ssl_log, next_update);
		RINDENT();
		SSL_DRAIN_LOG_QUEUE(RDEBUG2, "", ssl_log);
		REXDENT();
	}

	/*
	 *	Sometimes we already know what 'now' is depending
	 *	on the code path, other times we don't.
	 */
	if (now.tv_sec == 0) gettimeofday(&now, NULL);
	next = ocsp_asn1time_to_epoch(next_update);
	if (now.tv_sec < next){
		vp = pair_make_reply("TLS-OCSP-Next-Update", NULL, T_OP_SET);
		vp->vp_integer = next - now.tv_sec;
		rdebug_pair(L_DBG_LVL_2, request, vp, "ocsp");
	} else {
		RDEBUG2("ocsp: Update time is in the past.  Not adding &reply:TLS-OCSP-Next-Update");
	}

	switch (status) {
	case V_OCSP_CERTSTATUS_GOOD:
		RDEBUG2("ocsp: Cert status: good");
		ocsp_status = OCSP_STATUS_OK;
		break;

	default:
		/* REVOKED / UNKNOWN */
		REDEBUG("ocsp: Cert status: %s", OCSP_cert_status_str(status));
		if (reason != -1) REDEBUG("ocsp: Reason: %s", OCSP_crl_reason_str(reason));

		/*
		 *	Print any messages we may have accumulated
		 */
		SSL_DRAIN_LOG_QUEUE(RDEBUG, "ocsp: ", ssl_log);
		if (RDEBUG_ENABLED) {
			RDEBUG2("ocsp: Revocation time:");
			ASN1_GENERALIZEDTIME_print(ssl_log, rev);
			RINDENT();
			SSL_DRAIN_LOG_QUEUE(RDEBUG2, "", ssl_log);
			REXDENT();
		}
		break;
	}

finish:
	/* Free OCSP Stuff */
	OCSP_REQUEST_free(req);
	OCSP_RESPONSE_free(resp);
	free(host);
	free(port);
	free(path);
	BIO_free_all(conn);
	BIO_free(ssl_log);
	OCSP_BASICRESP_free(bresp);

	switch (ocsp_status) {
	case OCSP_STATUS_OK:
		RDEBUG2("ocsp: Certificate is valid");
		vp = pair_make_reply("TLS-OCSP-Cert-Valid", NULL, T_OP_SET);
		vp->vp_integer = 1;	/* yes */
		ocsp_status = OCSP_STATUS_OK;
		break;

	case OCSP_STATUS_SKIPPED:
	skipped:
		vp = pair_make_reply("TLS-OCSP-Cert-Valid", NULL, T_OP_SET);
		vp->vp_integer = 2;	/* skipped */
		if (conf->ocsp_softfail) {
			RWDEBUG("ocsp: Unable to check certificate, assuming it's valid");
			RWDEBUG("ocsp: This may be insecure");
			ocsp_status = OCSP_STATUS_OK;
		} else {
			REDEBUG("ocsp: Unable to check certificate, failing");
			ocsp_status = OCSP_STATUS_FAILED;
		}
		break;

	default:
		vp = pair_make_reply("TLS-OCSP-Cert-Valid", NULL, T_OP_SET);
		vp->vp_integer = 0;	/* no */
		REDEBUG("ocsp: Failed to validate certificate");
		break;
	}

	if (conf->ocsp_cache_server) switch (cache_process(request, conf->ocsp_cache_server, CACHE_ACTION_OCSP_WRITE)) {
	case RLM_MODULE_OK:
	case RLM_MODULE_UPDATED:
		break;

	default:
		RWDEBUG("Failed writing cached OCSP status");
		break;
	}

	return ocsp_status;
}
#endif	/* HAVE_OPENSSL_OCSP_H */

/*
 *	For creating certificate attributes.
 */
static char const *cert_attr_names[8][2] = {
	{ "TLS-Client-Cert-Serial",			"TLS-Cert-Serial" },
	{ "TLS-Client-Cert-Expiration",			"TLS-Cert-Expiration" },
	{ "TLS-Client-Cert-Subject",			"TLS-Cert-Subject" },
	{ "TLS-Client-Cert-Issuer",			"TLS-Cert-Issuer" },
	{ "TLS-Client-Cert-Common-Name",		"TLS-Cert-Common-Name" },
	{ "TLS-Client-Cert-Subject-Alt-Name-Email",	"TLS-Cert-Subject-Alt-Name-Email" },
	{ "TLS-Client-Cert-Subject-Alt-Name-Dns",	"TLS-Cert-Subject-Alt-Name-Dns" },
	{ "TLS-Client-Cert-Subject-Alt-Name-Upn",	"TLS-Cert-Subject-Alt-Name-Upn" }
};

#define FR_TLS_SERIAL		(0)
#define FR_TLS_EXPIRATION	(1)
#define FR_TLS_SUBJECT		(2)
#define FR_TLS_ISSUER		(3)
#define FR_TLS_CN		(4)
#define FR_TLS_SAN_EMAIL       	(5)
#define FR_TLS_SAN_DNS          (6)
#define FR_TLS_SAN_UPN          (7)

/*
 *	Before trusting a certificate, you must make sure that the
 *	certificate is 'valid'. There are several steps that your
 *	application can take in determining if a certificate is
 *	valid. Commonly used steps are:
 *
 *	1.Verifying the certificate's signature, and verifying that
 *	the certificate has been issued by a trusted Certificate
 *	Authority.
 *
 *	2.Verifying that the certificate is valid for the present date
 *	(i.e. it is being presented within its validity dates).
 *
 *	3.Verifying that the certificate has not been revoked by its
 *	issuing Certificate Authority, by checking with respect to a
 *	Certificate Revocation List (CRL).
 *
 *	4.Verifying that the credentials presented by the certificate
 *	fulfill additional requirements specific to the application,
 *	such as with respect to access control lists or with respect
 *	to OCSP (Online Certificate Status Processing).
 *
 *	NOTE: This callback will be called multiple times based on the
 *	depth of the root certificate chain
 */
int cbtls_verify(int ok, X509_STORE_CTX *ctx)
{
	char		subject[1024]; /* Used for the subject name */
	char		issuer[1024]; /* Used for the issuer name */
	char		attribute[1024];
	char		value[1024];
	char		common_name[1024];
	char		cn_str[1024];
	char		buf[64];
	X509		*client_cert;
	X509_CINF	*client_inf;
	STACK_OF(X509_EXTENSION) *ext_list;
	SSL		*ssl;
	int		err, depth, lookup, loc;
	fr_tls_server_conf_t *conf;
	int		my_ok = ok;

	ASN1_INTEGER	*sn = NULL;
	ASN1_TIME	*asn_time = NULL;
	VALUE_PAIR	**certs;
	char **identity;
#ifdef HAVE_OPENSSL_OCSP_H
	X509_STORE	*ocsp_store = NULL;
	X509		*issuer_cert;
#endif
	VALUE_PAIR	*vp;
	TALLOC_CTX	*talloc_ctx;

	REQUEST		*request;

	client_cert = X509_STORE_CTX_get_current_cert(ctx);
	err = X509_STORE_CTX_get_error(ctx);
	depth = X509_STORE_CTX_get_error_depth(ctx);

	lookup = depth;

	/*
	 *	Log client/issuing cert.  If there's an error, log
	 *	issuing cert.
	 */
	if ((lookup > 1) && !my_ok) lookup = 1;

	/*
	 * Retrieve the pointer to the SSL of the connection currently treated
	 * and the application specific data stored into the SSL object.
	 */
	ssl = X509_STORE_CTX_get_ex_data(ctx, SSL_get_ex_data_X509_STORE_CTX_idx());
	conf = (fr_tls_server_conf_t *)SSL_get_ex_data(ssl, FR_TLS_EX_INDEX_CONF);
	if (!conf) return 1;

	request = (REQUEST *)SSL_get_ex_data(ssl, FR_TLS_EX_INDEX_REQUEST);
	rad_assert(request != NULL);
	certs = (VALUE_PAIR **)SSL_get_ex_data(ssl, fr_tls_ex_index_certs);

	identity = (char **)SSL_get_ex_data(ssl, FR_TLS_EX_INDEX_IDENTITY);
#ifdef HAVE_OPENSSL_OCSP_H
	ocsp_store = (X509_STORE *)SSL_get_ex_data(ssl, FR_TLS_EX_INDEX_STORE);
#endif

	talloc_ctx = SSL_get_ex_data(ssl, FR_TLS_EX_INDEX_TALLOC);

	/*
	 *	Get the Serial Number
	 */
	buf[0] = '\0';
	sn = X509_get_serialNumber(client_cert);

	RDEBUG2("Creating attributes from certificate OIDs");
	RINDENT();

	/*
	 *	For this next bit, we create the attributes *only* if
	 *	we're at the client or issuing certificate, AND we
	 *	have a user identity.  i.e. we don't create the
	 *	attributes for RadSec connections.
	 */
	if (certs && identity &&
	    (lookup <= 1) && sn && ((size_t) sn->length < (sizeof(buf) / 2))) {
		char *p = buf;
		int i;

		for (i = 0; i < sn->length; i++) {
			sprintf(p, "%02x", (unsigned int)sn->data[i]);
			p += 2;
		}
		vp = fr_pair_make(talloc_ctx, certs, cert_attr_names[FR_TLS_SERIAL][lookup], buf, T_OP_SET);
		rdebug_pair(L_DBG_LVL_2, request, vp, NULL);
	}


	/*
	 *	Get the Expiration Date
	 */
	buf[0] = '\0';
	asn_time = X509_get_notAfter(client_cert);
	if (certs && identity && (lookup <= 1) && asn_time &&
	    (asn_time->length < (int) sizeof(buf))) {
		memcpy(buf, (char*) asn_time->data, asn_time->length);
		buf[asn_time->length] = '\0';
		vp = fr_pair_make(talloc_ctx, certs, cert_attr_names[FR_TLS_EXPIRATION][lookup], buf, T_OP_SET);
		rdebug_pair(L_DBG_LVL_2, request, vp, NULL);
	}

	/*
	 *	Get the Subject & Issuer
	 */
	subject[0] = issuer[0] = '\0';
	X509_NAME_oneline(X509_get_subject_name(client_cert), subject,
			  sizeof(subject));
	subject[sizeof(subject) - 1] = '\0';
	if (certs && identity && (lookup <= 1) && subject[0]) {
		vp = fr_pair_make(talloc_ctx, certs, cert_attr_names[FR_TLS_SUBJECT][lookup], subject, T_OP_SET);
		rdebug_pair(L_DBG_LVL_2, request, vp, NULL);
	}

	X509_NAME_oneline(X509_get_issuer_name(ctx->current_cert), issuer,
			  sizeof(issuer));
	issuer[sizeof(issuer) - 1] = '\0';
	if (certs && identity && (lookup <= 1) && issuer[0]) {
		vp = fr_pair_make(talloc_ctx, certs, cert_attr_names[FR_TLS_ISSUER][lookup], issuer, T_OP_SET);
		rdebug_pair(L_DBG_LVL_2, request, vp, NULL);
	}

	/*
	 *	Get the Common Name, if there is a subject.
	 */
	X509_NAME_get_text_by_NID(X509_get_subject_name(client_cert),
				  NID_commonName, common_name, sizeof(common_name));
	common_name[sizeof(common_name) - 1] = '\0';
	if (certs && identity && (lookup <= 1) && common_name[0] && subject[0]) {
		vp = fr_pair_make(talloc_ctx, certs, cert_attr_names[FR_TLS_CN][lookup], common_name, T_OP_SET);
		rdebug_pair(L_DBG_LVL_2, request, vp, NULL);
	}

	/*
	 *	Get the RFC822 Subject Alternative Name
	 */
	loc = X509_get_ext_by_NID(client_cert, NID_subject_alt_name, 0);
	if (certs && (lookup <= 1) && (loc >= 0)) {
		X509_EXTENSION *ext = NULL;
		GENERAL_NAMES *names = NULL;
		int i;

		if ((ext = X509_get_ext(client_cert, loc)) &&
		    (names = X509V3_EXT_d2i(ext))) {
			for (i = 0; i < sk_GENERAL_NAME_num(names); i++) {
				GENERAL_NAME *name = sk_GENERAL_NAME_value(names, i);

				switch (name->type) {
#ifdef GEN_EMAIL
				case GEN_EMAIL:
					vp = fr_pair_make(talloc_ctx, certs, cert_attr_names[FR_TLS_SAN_EMAIL][lookup],
						      (char *) ASN1_STRING_data(name->d.rfc822Name), T_OP_SET);
					rdebug_pair(L_DBG_LVL_2, request, vp, NULL);
					break;
#endif	/* GEN_EMAIL */
#ifdef GEN_DNS
				case GEN_DNS:
					vp = fr_pair_make(talloc_ctx, certs, cert_attr_names[FR_TLS_SAN_DNS][lookup],
						      (char *) ASN1_STRING_data(name->d.dNSName), T_OP_SET);
					rdebug_pair(L_DBG_LVL_2, request, vp, NULL);
					break;
#endif	/* GEN_DNS */
#ifdef GEN_OTHERNAME
				case GEN_OTHERNAME:
					/* look for a MS UPN */
					if (NID_ms_upn == OBJ_obj2nid(name->d.otherName->type_id)) {
					    /* we've got a UPN - Must be ASN1-encoded UTF8 string */
					    if (name->d.otherName->value->type == V_ASN1_UTF8STRING) {
						    vp = fr_pair_make(talloc_ctx, certs, cert_attr_names[FR_TLS_SAN_UPN][lookup],
								  (char *) ASN1_STRING_data(name->d.otherName->value->value.utf8string), T_OP_SET);
						    rdebug_pair(L_DBG_LVL_2, request, vp, NULL);
						break;
					    } else {
						RWARN("Invalid UPN in Subject Alt Name (should be UTF-8)");
						break;
					    }
					}
					break;
#endif	/* GEN_OTHERNAME */
				default:
					/* XXX TODO handle other SAN types */
					break;
				}
			}
		}
		if (names != NULL)
			sk_GENERAL_NAME_free(names);
	}

	/*
	 *	If the CRL has expired, that might still be OK.
	 */
	if (!my_ok &&
	    (conf->allow_expired_crl) &&
	    (err == X509_V_ERR_CRL_HAS_EXPIRED)) {
		my_ok = 1;
		X509_STORE_CTX_set_error( ctx, 0 );
	}

	if (!my_ok) {
		char const *p = X509_verify_cert_error_string(err);
		RERROR("SSL says error %d : %s", err, p);
		REXDENT();
		return my_ok;
	}

	if (lookup == 0) {
		client_inf = client_cert->cert_info;
		ext_list = client_inf->extensions;
	} else {
		ext_list = NULL;
	}

	/*
	 *	Grab the X509 extensions, and create attributes out of them.
	 *	For laziness, we re-use the OpenSSL names
	 */
	if (certs && (sk_X509_EXTENSION_num(ext_list) > 0)) {
		int i, len;
		char *p;
		BIO *out;

		out = BIO_new(BIO_s_mem());
		strlcpy(attribute, "TLS-Client-Cert-", sizeof(attribute));

		for (i = 0; i < sk_X509_EXTENSION_num(ext_list); i++) {
			ASN1_OBJECT *obj;
			X509_EXTENSION *ext;

			ext = sk_X509_EXTENSION_value(ext_list, i);

			obj = X509_EXTENSION_get_object(ext);
			i2a_ASN1_OBJECT(out, obj);
			len = BIO_read(out, attribute + 16 , sizeof(attribute) - 16 - 1);
			if (len <= 0) continue;

			attribute[16 + len] = '\0';

			for (p = attribute + 16; *p != '\0'; p++) {
				if (*p == ' ') *p = '-';
			}

			X509V3_EXT_print(out, ext, 0, 0);
			len = BIO_read(out, value , sizeof(value) - 1);
			if (len <= 0) continue;

			value[len] = '\0';

			vp = fr_pair_make(talloc_ctx, certs, attribute, value, T_OP_ADD);
			if (!vp) {
				RDEBUG3("Skipping %s += '%s'.  Please check that both the "
					"attribute and value are defined in the dictionaries",
					attribute, value);
			} else {
				/*
				 *	rdebug_pair_list indents (so pre REXDENT())
				 */
				REXDENT();
				rdebug_pair_list(L_DBG_LVL_2, request, vp, NULL);
				RINDENT();
			}
		}

		BIO_free_all(out);
	}

	REXDENT();

	switch (ctx->error) {
	case X509_V_ERR_UNABLE_TO_GET_ISSUER_CERT:
		RERROR("issuer=%s", issuer);
		break;

	case X509_V_ERR_CERT_NOT_YET_VALID:
	case X509_V_ERR_ERROR_IN_CERT_NOT_BEFORE_FIELD:
		RERROR("notBefore=");
#if 0
		ASN1_TIME_print(bio_err, X509_get_notBefore(ctx->current_cert));
#endif
		break;

	case X509_V_ERR_CERT_HAS_EXPIRED:
	case X509_V_ERR_ERROR_IN_CERT_NOT_AFTER_FIELD:
		RERROR("notAfter=");
#if 0
		ASN1_TIME_print(bio_err, X509_get_notAfter(ctx->current_cert));
#endif
		break;
	}

	/*
	 *	If we're at the actual client cert, apply additional
	 *	checks.
	 */
	if (depth == 0) {
		/*
		 *	If the conf tells us to, check cert issuer
		 *	against the specified value and fail
		 *	verification if they don't match.
		 */
		if (conf->check_cert_issuer &&
		    (strcmp(issuer, conf->check_cert_issuer) != 0)) {
			AUTH(LOG_PREFIX ": Certificate issuer (%s) does not match specified value (%s)!",
			     issuer, conf->check_cert_issuer);
			my_ok = 0;
		}

		/*
		 *	If the conf tells us to, check the CN in the
		 *	cert against xlat'ed value, but only if the
		 *	previous checks passed.
		 */
		if (my_ok && conf->check_cert_cn) {
			if (radius_xlat(cn_str, sizeof(cn_str), request, conf->check_cert_cn, NULL, NULL) < 0) {
				/* if this fails, fail the verification */
				my_ok = 0;
			} else {
				RDEBUG2("checking certificate CN (%s) with xlat'ed value (%s)", common_name, cn_str);
				if (strcmp(cn_str, common_name) != 0) {
					AUTH(LOG_PREFIX ": Certificate CN (%s) does not match specified value (%s)!",
					     common_name, cn_str);
					my_ok = 0;
				}
			}
		} /* check_cert_cn */

#ifdef HAVE_OPENSSL_OCSP_H
		if (my_ok && conf->ocsp_enable){
			RDEBUG2("Starting OCSP Request");
			if (X509_STORE_CTX_get1_issuer(&issuer_cert, ctx, client_cert) != 1) {
				RERROR("Couldn't get issuer_cert for %s", common_name);
			} else {
				my_ok = ocsp_check(request, ocsp_store, issuer_cert, client_cert, conf);
			}
		}
#endif

		while (conf->verify_client_cert_cmd) {
			char filename[256];
			int fd;
			FILE *fp;

			snprintf(filename, sizeof(filename), "%s/%s.client.XXXXXXXX",
				 conf->verify_tmp_dir, progname);
			fd = mkstemp(filename);
			if (fd < 0) {
				RDEBUG("Failed creating file in %s: %s",
				       conf->verify_tmp_dir, fr_syserror(errno));
				break;
			}

			fp = fdopen(fd, "w");
			if (!fp) {
				close(fd);
				RDEBUG("Failed opening file %s: %s",
				       filename, fr_syserror(errno));
				break;
			}

			if (!PEM_write_X509(fp, client_cert)) {
				fclose(fp);
				RDEBUG("Failed writing certificate to file");
				goto do_unlink;
			}
			fclose(fp);

			if (!pair_make_request("TLS-Client-Cert-Filename",
					     filename, T_OP_SET)) {
				RDEBUG("Failed creating TLS-Client-Cert-Filename");

				goto do_unlink;
			}

			RDEBUG("Verifying client certificate: %s", conf->verify_client_cert_cmd);
			if (radius_exec_program(request, NULL, 0, NULL, request, conf->verify_client_cert_cmd,
						request->packet->vps,
						true, true, EXEC_TIMEOUT) != 0) {
				AUTH(LOG_PREFIX ": Certificate CN (%s) fails external verification!", common_name);
				my_ok = 0;
			} else {
				RDEBUG("Client certificate CN %s passed external validation", common_name);
			}

		do_unlink:
			unlink(filename);
			break;
		}


	} /* depth == 0 */

	if (RDEBUG_ENABLED3) {
		RDEBUG3("chain-depth   : %d", depth);
		RDEBUG3("error         : %d", err);

		if (identity) RDEBUG3("identity      : %s", *identity);
		RDEBUG3("common name   : %s", common_name);
		RDEBUG3("subject       : %s", subject);
		RDEBUG3("issuer        : %s", issuer);
		RDEBUG3("verify return : %d", my_ok);
	}
	return my_ok;
}


#ifdef HAVE_OPENSSL_OCSP_H
/*
 * 	Create Global X509 revocation store and use it to verify
 * 	OCSP responses
 *
 * 	- Load the trusted CAs
 * 	- Load the trusted issuer certificates
 */
static X509_STORE *init_revocation_store(fr_tls_server_conf_t *conf)
{
	X509_STORE *store = NULL;

	store = X509_STORE_new();

	/* Load the CAs we trust */
	if (conf->ca_file || conf->ca_path)
		if(!X509_STORE_load_locations(store, conf->ca_file, conf->ca_path)) {
			ERROR(LOG_PREFIX ": X509_STORE error %s", ERR_error_string(ERR_get_error(), NULL));
			ERROR(LOG_PREFIX ": Error reading Trusted root CA list %s",conf->ca_file );
			return NULL;
		}

#ifdef X509_V_FLAG_CRL_CHECK
	if (conf->check_crl)
		X509_STORE_set_flags(store, X509_V_FLAG_CRL_CHECK);
#endif
#ifdef X509_V_FLAG_CRL_CHECK_ALL
	if (conf->check_all_crl)
		X509_STORE_set_flags(store, X509_V_FLAG_CRL_CHECK_ALL);
#endif
	return store;
}
#endif	/* HAVE_OPENSSL_OCSP_H */

#if OPENSSL_VERSION_NUMBER >= 0x0090800fL
#ifndef OPENSSL_NO_ECDH
static int set_ecdh_curve(SSL_CTX *ctx, char const *ecdh_curve)
{
	int      nid;
	EC_KEY  *ecdh;

	if (!ecdh_curve || !*ecdh_curve) return 0;

	nid = OBJ_sn2nid(ecdh_curve);
	if (!nid) {
		ERROR(LOG_PREFIX ": Unknown ecdh_curve \"%s\"", ecdh_curve);
		return -1;
	}

	ecdh = EC_KEY_new_by_curve_name(nid);
	if (!ecdh) {
		ERROR(LOG_PREFIX ": Unable to create new curve \"%s\"", ecdh_curve);
		return -1;
	}

	SSL_CTX_set_tmp_ecdh(ctx, ecdh);

	SSL_CTX_set_options(ctx, SSL_OP_SINGLE_ECDH_USE);

	EC_KEY_free(ecdh);

	return 0;
}
#endif
#endif

/*
 * DIE OPENSSL DIE DIE DIE
 *
 * What a palaver, just to free some data attached the
 * session. We need to do this because the "remove" callback
 * is called when refcount > 0 sometimes, if another thread
 * is using the session
 */
static void sess_free_vps(UNUSED void *parent, void *data_ptr,
				UNUSED CRYPTO_EX_DATA *ad, UNUSED int idx,
				UNUSED long argl, UNUSED void *argp)
{
	VALUE_PAIR *vp = data_ptr;
	if (!vp) return;

	DEBUG2(LOG_PREFIX ": Freeing cached session VPs");

	fr_pair_list_free(&vp);
}

static void sess_free_certs(UNUSED void *parent, void *data_ptr,
				UNUSED CRYPTO_EX_DATA *ad, UNUSED int idx,
				UNUSED long argl, UNUSED void *argp)
{
	VALUE_PAIR **certs = data_ptr;
	if (!certs) return;

	DEBUG2(LOG_PREFIX ": Freeing cached session Certificates");

	fr_pair_list_free(certs);
}

/** Add all the default ciphers and message digests reate our context.
 *
 * This should be called exactly once from main, before reading the main config
 * or initialising any modules.
 */
void tls_global_init(void)
{
	SSL_load_error_strings();	/* readable error messages (examples show call before library_init) */
	SSL_library_init();		/* initialize library */
	OpenSSL_add_all_algorithms();	/* required for SHA2 in OpenSSL < 0.9.8o and 1.0.0.a */
	OPENSSL_config(NULL);

	/*
	 *	Initialize the index for the certificates.
	 */
	fr_tls_ex_index_certs = SSL_SESSION_get_ex_new_index(0, NULL, NULL, NULL, sess_free_certs);
}

#ifdef ENABLE_OPENSSL_VERSION_CHECK
/** Check for vulnerable versions of libssl
 *
 * @param acknowledged The highest CVE number a user has confirmed is not present in the system's
 *	libssl.
 * @return 0 if the CVE specified by the user matches the most recent CVE we have, else -1.
 */
int tls_global_version_check(char const *acknowledged)
{
	uint64_t v;

	if ((strcmp(acknowledged, libssl_defects[0].id) != 0) && (strcmp(acknowledged, "yes") != 0)) {
		bool bad = false;
		size_t i;

		/* Check for bad versions */
		v = (uint64_t) SSLeay();

		for (i = 0; i < (sizeof(libssl_defects) / sizeof(*libssl_defects)); i++) {
			libssl_defect_t *defect = &libssl_defects[i];

			if ((v >= defect->low) && (v <= defect->high)) {
				ERROR("Refusing to start with libssl version %s (in range %s)",
				      ssl_version(), ssl_version_range(defect->low, defect->high));
				ERROR("Security advisory %s (%s)", defect->id, defect->name);
				ERROR("%s", defect->comment);

				bad = true;
			}
		}

		if (bad) {
			INFO("Once you have verified libssl has been correctly patched, "
			     "set security.allow_vulnerable_openssl = '%s'", libssl_defects[0].id);
			return -1;
		}
	}

	return 0;
}
#endif

/** Free any memory alloced by libssl
 *
 */
void tls_global_cleanup(void)
{
	ERR_remove_state(0);
	ENGINE_cleanup();
	CONF_modules_unload(1);
	ERR_free_strings();
	EVP_cleanup();
	CRYPTO_cleanup_all_ex_data();
}

/** Create SSL context
 *
 * - Load the trusted CAs
 * - Load the Private key & the certificate
 * - Set the Context options & Verify options
 */
SSL_CTX *tls_init_ctx(fr_tls_server_conf_t *conf, int client)
{
	SSL_CTX		*ctx;
	X509_STORE	*certstore;
	int		verify_mode = SSL_VERIFY_NONE;
	int		ctx_options = 0;
	int		ctx_tls_versions = 0;
	int		type;

	/*
	 *	SHA256 is in all versions of OpenSSL, but isn't
	 *	initialized by default.  It's needed for WiMAX
	 *	certificates.
	 */
#ifdef HAVE_OPENSSL_EVP_SHA256
	EVP_add_digest(EVP_sha256());
#endif

	ctx = SSL_CTX_new(SSLv23_method()); /* which is really "all known SSL / TLS methods".  Idiots. */
	if (!ctx) {
		int err;
		while ((err = ERR_get_error())) {
			ERROR(LOG_PREFIX ": Failed creating SSL context: %s", ERR_error_string(err, NULL));
			return NULL;
		}
	}

	/*
	 * Save the config on the context so that callbacks which
	 * only get SSL_CTX* e.g. session persistence, can get it
	 */
	SSL_CTX_set_app_data(ctx, conf);

	/*
	 * Identify the type of certificates that needs to be loaded
	 */
	if (conf->file_type) {
		type = SSL_FILETYPE_PEM;
	} else {
		type = SSL_FILETYPE_ASN1;
	}

	/*
	 * Set the password to load private key
	 */
	if (conf->private_key_password) {
#ifdef __APPLE__
		/*
		 * We don't want to put the private key password in eap.conf, so  check
		 * for our special string which indicates we should get the password
		 * programmatically.
		 */
		char const* special_string = "Apple:UseCertAdmin";
		if (strncmp(conf->private_key_password, special_string, strlen(special_string)) == 0) {
			char cmd[256];
			char *password;
			long const max_password_len = 128;
			snprintf(cmd, sizeof(cmd) - 1, "/usr/sbin/certadmin --get-private-key-passphrase \"%s\"",
				 conf->private_key_file);

			DEBUG2(LOG_PREFIX ":  Getting private key passphrase using command \"%s\"", cmd);

			FILE* cmd_pipe = popen(cmd, "r");
			if (!cmd_pipe) {
				ERROR(LOG_PREFIX ": %s command failed: Unable to get private_key_password", cmd);
				ERROR(LOG_PREFIX ": Error reading private_key_file %s", conf->private_key_file);
				return NULL;
			}

			rad_const_free(conf->private_key_password);
			password = talloc_array(conf, char, max_password_len);
			if (!password) {
				ERROR(LOG_PREFIX ": Can't allocate space for private_key_password");
				ERROR(LOG_PREFIX ": Error reading private_key_file %s", conf->private_key_file);
				pclose(cmd_pipe);
				return NULL;
			}

			fgets(password, max_password_len, cmd_pipe);
			pclose(cmd_pipe);

			/* Get rid of newline at end of password. */
			password[strlen(password) - 1] = '\0';

			DEBUG3(LOG_PREFIX ": Password from command = \"%s\"", password);
			conf->private_key_password = password;
		}
#endif

		{
			char *password;

			memcpy(&password, &conf->private_key_password, sizeof(password));
			SSL_CTX_set_default_passwd_cb_userdata(ctx, password);
			SSL_CTX_set_default_passwd_cb(ctx, cbtls_password);
		}
	}

#ifdef PSK_MAX_IDENTITY_LEN
	if (!client) {
		/*
		 *	No dynamic query exists.  There MUST be a
		 *	statically configured identity and password.
		 */
		if (conf->psk_query && !*conf->psk_query) {
			ERROR(LOG_PREFIX ": Invalid PSK Configuration: psk_query cannot be empty");
			return NULL;
		}

		/*
		 *	Set the callback only if we can check things.
		 */
		if (conf->psk_identity || conf->psk_query) {
			SSL_CTX_set_psk_server_callback(ctx, psk_server_callback);
		}

	} else if (conf->psk_query) {
		ERROR(LOG_PREFIX ": Invalid PSK Configuration: psk_query cannot be used for outgoing connections");
		return NULL;
	}

	/*
	 *	Now check that if PSK is being used, the config is valid.
	 */
	if ((conf->psk_identity && !conf->psk_password) ||
	    (!conf->psk_identity && conf->psk_password) ||
	    (conf->psk_identity && !*conf->psk_identity) ||
	    (conf->psk_password && !*conf->psk_password)) {
		ERROR(LOG_PREFIX ": Invalid PSK Configuration: psk_identity or psk_password are empty");
		return NULL;
	}

	if (conf->psk_identity) {
		size_t psk_len, hex_len;
		uint8_t buffer[PSK_MAX_PSK_LEN];

		if (conf->certificate_file ||
		    conf->private_key_password || conf->private_key_file ||
		    conf->ca_file || conf->ca_path) {
			ERROR(LOG_PREFIX ": When PSKs are used, No certificate configuration is permitted");
			return NULL;
		}

		if (client) {
			SSL_CTX_set_psk_client_callback(ctx,
							psk_client_callback);
		}

		psk_len = strlen(conf->psk_password);
		if (strlen(conf->psk_password) > (2 * PSK_MAX_PSK_LEN)) {
			ERROR(LOG_PREFIX ": psk_hexphrase is too long (max %d)", PSK_MAX_PSK_LEN);
			return NULL;
		}

		/*
		 *	Check the password now, so that we don't have
		 *	errors at run-time.
		 */
		hex_len = fr_hex2bin(buffer, sizeof(buffer), conf->psk_password, psk_len);
		if (psk_len != (2 * hex_len)) {
			ERROR(LOG_PREFIX ": psk_hexphrase is not all hex");
			return NULL;
		}

		goto post_ca;
	}
#else
	(void) client;	/* -Wunused */
#endif

	/*
	 *	Load our keys and certificates
	 *
	 *	If certificates are of type PEM then we can make use
	 *	of cert chain authentication using openssl api call
	 *	SSL_CTX_use_certificate_chain_file.  Please see how
	 *	the cert chain needs to be given in PEM from
	 *	openSSL.org
	 */
	if (!conf->certificate_file) goto load_ca;

	if (type == SSL_FILETYPE_PEM) {
		if (!(SSL_CTX_use_certificate_chain_file(ctx, conf->certificate_file))) {
			ERROR(LOG_PREFIX ": Error reading certificate file %s:%s", conf->certificate_file,
			      ERR_error_string(ERR_get_error(), NULL));
			return NULL;
		}

	} else if (!(SSL_CTX_use_certificate_file(ctx, conf->certificate_file, type))) {
		ERROR(LOG_PREFIX ": Error reading certificate file %s:%s",
		      conf->certificate_file,
		      ERR_error_string(ERR_get_error(), NULL));
		return NULL;
	}

	/* Load the CAs we trust */
load_ca:
	if (conf->ca_file || conf->ca_path) {
		if (!SSL_CTX_load_verify_locations(ctx, conf->ca_file, conf->ca_path)) {
			ERROR(LOG_PREFIX ": SSL error %s", ERR_error_string(ERR_get_error(), NULL));
			ERROR(LOG_PREFIX ": Error reading Trusted root CA list %s",conf->ca_file );
			return NULL;
		}
	}
	if (conf->ca_file && *conf->ca_file) SSL_CTX_set_client_CA_list(ctx, SSL_load_client_CA_file(conf->ca_file));

	if (conf->private_key_file) {
		if (!(SSL_CTX_use_PrivateKey_file(ctx, conf->private_key_file, type))) {
			ERROR(LOG_PREFIX ": Failed reading private key file %s:%s",
			      conf->private_key_file,
			      ERR_error_string(ERR_get_error(), NULL));
			return NULL;
		}

		/*
		 * Check if the loaded private key is the right one
		 */
		if (!SSL_CTX_check_private_key(ctx)) {
			ERROR(LOG_PREFIX ": Private key does not match the certificate public key");
			return NULL;
		}
	}

#ifdef PSK_MAX_IDENTITY_LEN
post_ca:
#endif

	/*
	 *	We never want SSLv2 or SSLv3.
	 */
	ctx_options |= SSL_OP_NO_SSLv2;
	ctx_options |= SSL_OP_NO_SSLv3;

	/*
	 *	As of 3.0.5, we always allow TLSv1.1 and TLSv1.2.
	 *	Though they can be *globally* disabled if necessary.x
	 */
#ifdef SSL_OP_NO_TLSv1
	if (conf->disable_tlsv1) ctx_options |= SSL_OP_NO_TLSv1;

	ctx_tls_versions |= SSL_OP_NO_TLSv1;
#endif
#ifdef SSL_OP_NO_TLSv1_1
	if (conf->disable_tlsv1_1) ctx_options |= SSL_OP_NO_TLSv1_1;

	ctx_tls_versions |= SSL_OP_NO_TLSv1_1;
#endif
#ifdef SSL_OP_NO_TLSv1_2
	if (conf->disable_tlsv1_2) ctx_options |= SSL_OP_NO_TLSv1_2;

	ctx_tls_versions |= SSL_OP_NO_TLSv1_2;
#endif

	if ((ctx_options & ctx_tls_versions) == ctx_tls_versions) {
		ERROR(LOG_PREFIX ": You have disabled all available TLS versions.  EAP will not work");
		return NULL;
	}

#ifdef SSL_OP_NO_TICKET
	ctx_options |= SSL_OP_NO_TICKET;
#endif

	/*
	 *	SSL_OP_SINGLE_DH_USE must be used in order to prevent
	 *	small subgroup attacks and forward secrecy. Always
	 *	using
	 *
	 *	SSL_OP_SINGLE_DH_USE has an impact on the computer
	 *	time needed during negotiation, but it is not very
	 *	large.
	 */
	ctx_options |= SSL_OP_SINGLE_DH_USE;

	/*
	 *	SSL_OP_DONT_INSERT_EMPTY_FRAGMENTS to work around issues
	 *	in Windows Vista client.
	 *	http://www.openssl.org/~bodo/tls-cbc.txt
	 *	http://www.nabble.com/(RADIATOR)-Radiator-Version-3.16-released-t2600070.html
	 */
	ctx_options |= SSL_OP_DONT_INSERT_EMPTY_FRAGMENTS;

	SSL_CTX_set_options(ctx, ctx_options);

	/*
	 *	TODO: Set the RSA & DH
	 *	SSL_CTX_set_tmp_rsa_callback(ctx, cbtls_rsa);
	 *	SSL_CTX_set_tmp_dh_callback(ctx, cbtls_dh);
	 */

	/*
	 *	set the message callback to identify the type of
	 *	message.  For every new session, there can be a
	 *	different callback argument.
	 *
	 *	SSL_CTX_set_msg_callback(ctx, cbtls_msg);
	 */

	/*
	 *	Set eliptical curve crypto configuration.
	 */
#if OPENSSL_VERSION_NUMBER >= 0x0090800fL
#ifndef OPENSSL_NO_ECDH
	if (set_ecdh_curve(ctx, conf->ecdh_curve) < 0) {
		return NULL;
	}
#endif
#endif

	/* Set Info callback */
	SSL_CTX_set_info_callback(ctx, cbtls_info);

	/*
	 *	Callbacks, etc. for session resumption.
	 */
	if (conf->session_cache_enable) {
<<<<<<< HEAD
=======
		if (conf->session_cache_server) {
			SSL_CTX_sess_set_new_cb(ctx, cache_write_session);
			SSL_CTX_sess_set_get_cb(ctx, cache_read_session);
			SSL_CTX_sess_set_remove_cb(ctx, cache_delete_session);
		} else

>>>>>>> 6e2008c9
		/*
		 *	Cache sessions on disk if requested.
		 */
		if (conf->session_cache_path) {
			SSL_CTX_sess_set_new_cb(ctx, cbtls_new_session);
			SSL_CTX_sess_set_get_cb(ctx, cbtls_get_session);
			SSL_CTX_sess_set_remove_cb(ctx, cbtls_remove_session);
		}

		SSL_CTX_set_quiet_shutdown(ctx, 1);
		if (fr_tls_ex_index_vps < 0)
			fr_tls_ex_index_vps = SSL_SESSION_get_ex_new_index(0, NULL, NULL, NULL, sess_free_vps);
	}

	/*
	 *	Check the certificates for revocation.
	 */
#ifdef X509_V_FLAG_CRL_CHECK
	if (conf->check_crl) {
		certstore = SSL_CTX_get_cert_store(ctx);
		if (certstore == NULL) {
			ERROR(LOG_PREFIX ": SSL error %s", ERR_error_string(ERR_get_error(), NULL));
			ERROR(LOG_PREFIX ": Error reading Certificate Store");
	    		return NULL;
		}
		X509_STORE_set_flags(certstore, X509_V_FLAG_CRL_CHECK);

#ifdef X509_V_FLAG_CRL_CHECK_ALL
		if (conf->check_all_crl)
			X509_STORE_set_flags(certstore, X509_V_FLAG_CRL_CHECK_ALL);
#endif
	}
#endif

	/*
	 *	Set verify modes
	 *	Always verify the peer certificate
	 */
	verify_mode |= SSL_VERIFY_PEER;
	verify_mode |= SSL_VERIFY_FAIL_IF_NO_PEER_CERT;
	verify_mode |= SSL_VERIFY_CLIENT_ONCE;
	SSL_CTX_set_verify(ctx, verify_mode, cbtls_verify);

	if (conf->verify_depth) {
		SSL_CTX_set_verify_depth(ctx, conf->verify_depth);
	}

	/* Load randomness */
	if (conf->random_file) {
		if (!(RAND_load_file(conf->random_file, 1024*10))) {
			ERROR(LOG_PREFIX ": SSL error %s", ERR_error_string(ERR_get_error(), NULL));
			ERROR(LOG_PREFIX ": Error loading randomness");
			return NULL;
		}
	}

	/*
	 * Set the cipher list if we were told to
	 */
	if (conf->cipher_list) {
		if (!SSL_CTX_set_cipher_list(ctx, conf->cipher_list)) {
			ERROR(LOG_PREFIX ": Error setting cipher list");
			return NULL;
		}
	}

	/*
	 *	Setup session caching
	 */
	if (conf->session_cache_enable) {
		/*
		 *	If a virtual server is caching the TLS
		 *	sessions, then don't use the internal cache.
		 */
		if (conf->session_cache_server) {
			SSL_CTX_set_session_cache_mode(ctx, SSL_SESS_CACHE_NO_INTERNAL);

		} else {	/* persist_dir, or in-memory cache. */
			/*
			 *	Create a unique context Id per EAP-TLS configuration.
			 */
			if (conf->session_id_name) {
				snprintf(conf->session_context_id, sizeof(conf->session_context_id),
					 "FR eap %s", conf->session_id_name);
			} else {
				snprintf(conf->session_context_id, sizeof(conf->session_context_id),
					 "FR eap %p", conf);
			}

			/*
			 *	Cache it, and DON'T auto-clear it.
			 */
			SSL_CTX_set_session_cache_mode(ctx, SSL_SESS_CACHE_SERVER | SSL_SESS_CACHE_NO_AUTO_CLEAR);

			SSL_CTX_set_session_id_context(ctx,
						       (unsigned char *) conf->session_context_id,
						       (unsigned int) strlen(conf->session_context_id));

			/*
			 *	Our timeout is in hours, this is in seconds.
			 */
			SSL_CTX_set_timeout(ctx, conf->session_timeout * 3600);

			/*
			 *	Set the maximum number of entries in the
			 *	session cache.
			 */
			SSL_CTX_sess_set_cache_size(ctx, conf->session_cache_size);
		}
	} else {
		SSL_CTX_set_session_cache_mode(ctx, SSL_SESS_CACHE_OFF);
	}

	return ctx;
}


/*
 *	Free TLS client/server config
 *	Should not be called outside this code, as a callback is
 *	added to automatically free the data when the CONF_SECTION
 *	is freed.
 */
static int _tls_server_conf_free(fr_tls_server_conf_t *conf)
{
	if (conf->ctx) SSL_CTX_free(conf->ctx);

#ifdef HAVE_OPENSSL_OCSP_H
	if (conf->ocsp_store) X509_STORE_free(conf->ocsp_store);
	conf->ocsp_store = NULL;
#endif

#ifndef NDEBUG
	memset(conf, 0, sizeof(*conf));
#endif
	return 0;
}

static fr_tls_server_conf_t *tls_server_conf_alloc(TALLOC_CTX *ctx)
{
	fr_tls_server_conf_t *conf;

	conf = talloc_zero(ctx, fr_tls_server_conf_t);
	if (!conf) {
		ERROR(LOG_PREFIX ": Out of memory");
		return NULL;
	}

	talloc_set_destructor(conf, _tls_server_conf_free);

	return conf;
}

fr_tls_server_conf_t *tls_server_conf_parse(CONF_SECTION *cs)
{
	fr_tls_server_conf_t *conf;

	/*
	 *	If cs has already been parsed there should be a cached copy
	 *	of conf already stored, so just return that.
	 */
	conf = cf_data_find(cs, "tls-conf");
	if (conf) {
		DEBUG(LOG_PREFIX ": Using cached TLS configuration from previous invocation");
		return conf;
	}

	conf = tls_server_conf_alloc(cs);

	if (cf_section_parse(cs, conf, tls_server_config) < 0) {
	error:
		talloc_free(conf);
		return NULL;
	}

	/*
	 *	Save people from their own stupidity.
	 */
	if (conf->fragment_size < 100) conf->fragment_size = 100;

	if (!conf->private_key_file) {
		ERROR(LOG_PREFIX ": TLS Server requires a private key file");
		goto error;
	}

	if (!conf->certificate_file) {
		ERROR(LOG_PREFIX ": TLS Server requires a certificate file");
		goto error;
	}

	/*
	 *	Initialize TLS
	 */
	conf->ctx = tls_init_ctx(conf, 0);
	if (conf->ctx == NULL) {
		goto error;
	}

#ifdef HAVE_OPENSSL_OCSP_H
	/*
	 * 	Initialize OCSP Revocation Store
	 */
	if (conf->ocsp_enable) {
		conf->ocsp_store = init_revocation_store(conf);
		if (conf->ocsp_store == NULL) goto error;
	}
#endif /*HAVE_OPENSSL_OCSP_H*/
	{
		char *dh_file;

		memcpy(&dh_file, &conf->dh_file, sizeof(dh_file));
		if (load_dh_params(conf->ctx, dh_file) < 0) {
			goto error;
		}
	}

	if (conf->verify_tmp_dir) {
		if (chmod(conf->verify_tmp_dir, S_IRWXU) < 0) {
			ERROR(LOG_PREFIX ": Failed changing permissions on %s: %s",
			      conf->verify_tmp_dir, fr_syserror(errno));
			goto error;
		}
	}

	if (conf->verify_client_cert_cmd && !conf->verify_tmp_dir) {
		ERROR(LOG_PREFIX ": You MUST set the verify directory in order to use verify_client_cmd");
		goto error;
	}

	if (conf->session_cache_server &&
	    !cf_section_sub_find_name2(main_config.config, "server", conf->session_cache_server)) {
		ERROR(LOG_PREFIX ": No such virtual server '%s'", conf->session_cache_server);
		goto error;
	}

	if (conf->ocsp_cache_server &&
	    !cf_section_sub_find_name2(main_config.config, "server", conf->ocsp_cache_server)) {
		ERROR(LOG_PREFIX ": No such virtual server '%s'", conf->ocsp_cache_server);
		goto error;
	}

	/*
	 *	Cache conf in cs in case we're asked to parse this again.
	 */
	cf_data_add(cs, "tls-conf", conf, NULL);

	return conf;
}

fr_tls_server_conf_t *tls_client_conf_parse(CONF_SECTION *cs)
{
	fr_tls_server_conf_t *conf;

	conf = cf_data_find(cs, "tls-conf");
	if (conf) {
		DEBUG2(LOG_PREFIX ": Using cached TLS configuration from previous invocation");
		return conf;
	}

	conf = tls_server_conf_alloc(cs);

	if (cf_section_parse(cs, conf, tls_client_config) < 0) {
	error:
		talloc_free(conf);
		return NULL;
	}

	/*
	 *	Save people from their own stupidity.
	 */
	if (conf->fragment_size < 100) conf->fragment_size = 100;

	/*
	 *	Initialize TLS
	 */
	conf->ctx = tls_init_ctx(conf, 1);
	if (conf->ctx == NULL) {
		goto error;
	}

	{
		char *dh_file;

		memcpy(&dh_file, &conf->dh_file, sizeof(dh_file));
		if (load_dh_params(conf->ctx, dh_file) < 0) {
			goto error;
		}
	}

	cf_data_add(cs, "tls-conf", conf, NULL);

	return conf;
}

int tls_success(tls_session_t *ssn, REQUEST *request)
{
	VALUE_PAIR *vp, *vps = NULL;
	fr_tls_server_conf_t *conf;
	TALLOC_CTX *talloc_ctx;

	conf = (fr_tls_server_conf_t *)SSL_get_ex_data(ssn->ssl, FR_TLS_EX_INDEX_CONF);
	rad_assert(conf != NULL);

	talloc_ctx = SSL_get_ex_data(ssn->ssl, FR_TLS_EX_INDEX_TALLOC);

	/*
	 *	If there's no session resumption, delete the entry
	 *	from the cache.  This means either it's disabled
	 *	globally for this SSL context, OR we were told to
	 *	disable it for this user.
	 *
	 *	This also means you can't turn it on just for one
	 *	user.
	 */
	if ((!ssn->allow_session_resumption) ||
	    (((vp = fr_pair_find_by_num(request->config, PW_ALLOW_SESSION_RESUMPTION, 0, TAG_ANY)) != NULL) &&
	     (vp->vp_integer == 0))) {
		SSL_CTX_remove_session(ssn->ctx,
				       ssn->ssl->session);
		ssn->allow_session_resumption = false;

		/*
		 *	If we're in a resumed session and it's
		 *	not allowed,
		 */
		if (SSL_session_reused(ssn->ssl)) {
			RDEBUG("Forcibly stopping session resumption as it is not allowed");
			return -1;
		}

	/*
	 *	Else resumption IS allowed, so we store the
	 *	user data in the cache.
	 */
	} else if (!SSL_session_reused(ssn->ssl)) {
		size_t size;
		VALUE_PAIR **certs;
		char buffer[2 * MAX_SESSION_SIZE + 1];

		size = ssn->ssl->session->session_id_length;
		if (size > MAX_SESSION_SIZE) size = MAX_SESSION_SIZE;

		fr_bin2hex(buffer, ssn->ssl->session->session_id, size);

		vp = fr_pair_list_copy_by_num(talloc_ctx, request->reply->vps, PW_USER_NAME, 0, TAG_ANY);
		if (vp) fr_pair_add(&vps, vp);

		vp = fr_pair_list_copy_by_num(talloc_ctx, request->packet->vps, PW_STRIPPED_USER_NAME, 0, TAG_ANY);
		if (vp) fr_pair_add(&vps, vp);

		vp = fr_pair_list_copy_by_num(talloc_ctx, request->packet->vps, PW_STRIPPED_USER_DOMAIN, 0, TAG_ANY);
		if (vp) fr_pair_add(&vps, vp);

		vp = fr_pair_list_copy_by_num(talloc_ctx, request->reply->vps, PW_CHARGEABLE_USER_IDENTITY, 0, TAG_ANY);
		if (vp) fr_pair_add(&vps, vp);

		vp = fr_pair_list_copy_by_num(talloc_ctx, request->reply->vps, PW_CACHED_SESSION_POLICY, 0, TAG_ANY);
		if (vp) fr_pair_add(&vps, vp);

		certs = (VALUE_PAIR **)SSL_get_ex_data(ssn->ssl, fr_tls_ex_index_certs);

		/*
		 *	Hmm... the certs should probably be session data.
		 */
		if (certs) {
			/*
			 *	@todo: some go into reply, others into
			 *	request
			 */
			fr_pair_add(&vps, fr_pair_list_copy(talloc_ctx, *certs));

			/*
			 *	Save the certs in the packet, so that we can see them.
			 */
			fr_pair_add(&request->packet->vps, fr_pair_list_copy(request->packet, *certs));
		}

		if (vps) {
			SSL_SESSION_set_ex_data(ssn->ssl->session, fr_tls_ex_index_vps, vps);
			rdebug_pair_list(L_DBG_LVL_2, request, vps, "  caching ");

			if (conf->session_cache_path) {
				/* write the VPs to the cache file */
				char filename[256], buf[1024];
				FILE *vp_file;

				RDEBUG2("Saving session %s in the disk cache", buffer);

				snprintf(filename, sizeof(filename), "%s%c%s.vps", conf->session_cache_path,
					 FR_DIR_SEP, buffer);
				vp_file = fopen(filename, "w");
				if (vp_file == NULL) {
					RWDEBUG("Could not write session VPs to persistent cache: %s",
						fr_syserror(errno));
				} else {
					VALUE_PAIR *prev = NULL;
					vp_cursor_t cursor;
					/* generate a dummy user-style entry which is easy to read back */
					fprintf(vp_file, "# SSL cached session\n");
					fprintf(vp_file, "%s\n\t", buffer);

					for (vp = fr_cursor_init(&cursor, &vps);
					     vp;
					     vp = fr_cursor_next(&cursor)) {
						/*
						 *	Terminate the previous line.
						 */
						if (prev) fprintf(vp_file, ",\n\t");

						/*
						 *	Write this one.
						 */
<<<<<<< HEAD
						vp_prints(buf, sizeof(buf), vp);
=======
						fr_pair_snprint(buf, sizeof(buf), vp);
>>>>>>> 6e2008c9
						fputs(buf, vp_file);
						prev = vp;
					}

					/*
					 *	Terminate the final line.
					 */
					fprintf(vp_file, "\n");
					fclose(vp_file);
				}
			} else {
				RDEBUG("Failed to find 'persist_dir' in TLS configuration.  Session will not be cached on disk.");
			}
		} else {
			RDEBUG2("No information to cache: session caching will be disabled for session %s", buffer);
			SSL_CTX_remove_session(ssn->ctx, ssn->ssl->session);
		}

	/*
	 *	Else the session WAS allowed.  Copy the cached reply.
	 */
	} else {
		size_t size;
		char buffer[2 * MAX_SESSION_SIZE + 1];

		size = ssn->ssl->session->session_id_length;
		if (size > MAX_SESSION_SIZE) size = MAX_SESSION_SIZE;

		fr_bin2hex(buffer, ssn->ssl->session->session_id, size);

		/*
		 *	The "restore VPs from OpenSSL cache" code is
		 *	now in eaptls_process()
		 */

		if (conf->session_cache_path) {
			/* "touch" the cached session/vp file */
			char filename[256];

			snprintf(filename, sizeof(filename), "%s%c%s.asn1",
				 conf->session_cache_path, FR_DIR_SEP, buffer);
			utime(filename, NULL);
			snprintf(filename, sizeof(filename), "%s%c%s.vps",
				 conf->session_cache_path, FR_DIR_SEP, buffer);
			utime(filename, NULL);
		}

		/*
		 *	Mark the request as resumed.
		 */
<<<<<<< HEAD
		pairmake_packet("EAP-Session-Resumed", "1", T_OP_SET);
=======
		pair_make_request("EAP-Session-Resumed", "1", T_OP_SET);
>>>>>>> 6e2008c9
	}

	return 0;
}


void tls_fail(tls_session_t *ssn)
{
	/*
	 *	Force the session to NOT be cached.
	 */
	SSL_CTX_remove_session(ssn->ctx, ssn->ssl->session);
}

fr_tls_status_t tls_application_data(tls_session_t *ssn, REQUEST *request)

{
	int err;
	VALUE_PAIR **certs;

	/*
	 *	Decrypt the complete record.
	 */
	err = BIO_write(ssn->into_ssl, ssn->dirty_in.data,
			ssn->dirty_in.used);
	if (err != (int) ssn->dirty_in.used) {
		record_init(&ssn->dirty_in);
		RDEBUG("Failed writing %zd bytes to SSL BIO: %d", ssn->dirty_in.used, err);
		return FR_TLS_FAIL;
	}

	/*
	 *      Clear the dirty buffer now that we are done with it
	 *      and init the clean_out buffer to store decrypted data
	 */
	record_init(&ssn->dirty_in);
	record_init(&ssn->clean_out);

	/*
	 *      Read (and decrypt) the tunneled data from the
	 *      SSL session, and put it into the decrypted
	 *      data buffer.
	 */
	err = SSL_read(ssn->ssl, ssn->clean_out.data, sizeof(ssn->clean_out.data));
	if (err < 0) {
		int code;

		RDEBUG("SSL_read Error");

		code = SSL_get_error(ssn->ssl, err);
		switch (code) {
		case SSL_ERROR_WANT_READ:
			DEBUG("Error in fragmentation logic: SSL_WANT_READ");
			return FR_TLS_MORE_FRAGMENTS;

		case SSL_ERROR_WANT_WRITE:
			DEBUG("Error in fragmentation logic: SSL_WANT_WRITE");
			break;

		default:
			DEBUG("Error in fragmentation logic: %s", ERR_error_string(code, NULL));

			/*
			 *	FIXME: Call int_ssl_check?
			 */
			break;
		}
		return FR_TLS_FAIL;
	}

	if (err == 0) RWDEBUG("No data inside of the tunnel");

	/*
	 *	Passed all checks, successfully decrypted data
	 */
	ssn->clean_out.used = err;

	/*
	 *	Add the certificates to intermediate packets, so that
	 *	the inner tunnel policies can use them.
	 */
	certs = (VALUE_PAIR **)SSL_get_ex_data(ssn->ssl, fr_tls_ex_index_certs);

	if (certs) fr_pair_add(&request->packet->vps, fr_pair_list_copy(request->packet, *certs));

	return FR_TLS_OK;
}


/*
 * Acknowledge received is for one of the following messages sent earlier
 * 1. Handshake completed Message, so now send, EAP-Success
 * 2. Alert Message, now send, EAP-Failure
 * 3. Fragment Message, now send, next Fragment
 */
fr_tls_status_t tls_ack_handler(tls_session_t *ssn, REQUEST *request)
{
	if (ssn == NULL){
		REDEBUG("Unexpected ACK received:  No ongoing SSL session");
		return FR_TLS_INVALID;
	}
	if (!ssn->info.initialized) {
		RDEBUG("No SSL info available.  Waiting for more SSL data");
		return FR_TLS_REQUEST;
	}

	if ((ssn->info.content_type == handshake) && (ssn->info.origin == 0)) {
		REDEBUG("Unexpected ACK received:  We sent no previous messages");
		return FR_TLS_INVALID;
	}

	switch (ssn->info.content_type) {
	case alert:
		RDEBUG2("Peer ACKed our alert");
		return FR_TLS_FAIL;

	case handshake:
		if ((ssn->info.handshake_type == handshake_finished) && (ssn->dirty_out.used == 0)) {
			RDEBUG2("Peer ACKed our handshake fragment.  handshake is finished");

			/*
			 *	From now on all the content is
			 *	application data set it here as nobody else
			 *	sets it.
			 */
			ssn->info.content_type = application_data;
			return FR_TLS_SUCCESS;
		} /* else more data to send */

		RDEBUG2("Peer ACKed our handshake fragment");
		/* Fragmentation handler, send next fragment */
		return FR_TLS_REQUEST;

	case application_data:
		RDEBUG2("Peer ACKed our application data fragment");
		return FR_TLS_REQUEST;

		/*
		 *	For the rest of the conditions, switch over
		 *	to the default section below.
		 */
	default:
		REDEBUG("Invalid ACK received: %d", ssn->info.content_type);
		return FR_TLS_INVALID;
	}
}
#endif	/* WITH_TLS */<|MERGE_RESOLUTION|>--- conflicted
+++ resolved
@@ -1003,21 +1003,6 @@
 	{ FR_CONF_OFFSET("psk_hexphrase", PW_TYPE_STRING | PW_TYPE_SECRET, fr_tls_server_conf_t, psk_password) },
 	{ FR_CONF_OFFSET("psk_query", PW_TYPE_STRING, fr_tls_server_conf_t, psk_query) },
 #endif
-<<<<<<< HEAD
-	{ "dh_file", FR_CONF_OFFSET(PW_TYPE_STRING, fr_tls_server_conf_t, dh_file), NULL },
-	{ "random_file", FR_CONF_OFFSET(PW_TYPE_STRING, fr_tls_server_conf_t, random_file), NULL },
-	{ "fragment_size", FR_CONF_OFFSET(PW_TYPE_INTEGER, fr_tls_server_conf_t, fragment_size), "1024" },
-	{ "include_length", FR_CONF_OFFSET(PW_TYPE_BOOLEAN, fr_tls_server_conf_t, include_length), "yes" },
-	{ "check_crl", FR_CONF_OFFSET(PW_TYPE_BOOLEAN, fr_tls_server_conf_t, check_crl), "no" },
-#ifdef X509_V_FLAG_CRL_CHECK_ALL
-	{ "check_all_crl", FR_CONF_OFFSET(PW_TYPE_BOOLEAN, fr_tls_server_conf_t, check_all_crl), "no" },
-#endif
-	{ "allow_expired_crl", FR_CONF_OFFSET(PW_TYPE_BOOLEAN, fr_tls_server_conf_t, allow_expired_crl), NULL },
-	{ "check_cert_cn", FR_CONF_OFFSET(PW_TYPE_STRING, fr_tls_server_conf_t, check_cert_cn), NULL },
-	{ "cipher_list", FR_CONF_OFFSET(PW_TYPE_STRING, fr_tls_server_conf_t, cipher_list), NULL },
-	{ "check_cert_issuer", FR_CONF_OFFSET(PW_TYPE_STRING, fr_tls_server_conf_t, check_cert_issuer), NULL },
-	{ "require_client_cert", FR_CONF_OFFSET(PW_TYPE_BOOLEAN, fr_tls_server_conf_t, require_client_cert), NULL },
-=======
 	{ FR_CONF_OFFSET("dh_file", PW_TYPE_STRING, fr_tls_server_conf_t, dh_file) },
 	{ FR_CONF_OFFSET("random_file", PW_TYPE_STRING, fr_tls_server_conf_t, random_file) },
 	{ FR_CONF_OFFSET("fragment_size", PW_TYPE_INTEGER, fr_tls_server_conf_t, fragment_size), .dflt = "1024" },
@@ -1031,7 +1016,6 @@
 	{ FR_CONF_OFFSET("cipher_list", PW_TYPE_STRING, fr_tls_server_conf_t, cipher_list) },
 	{ FR_CONF_OFFSET("check_cert_issuer", PW_TYPE_STRING, fr_tls_server_conf_t, check_cert_issuer) },
 	{ FR_CONF_OFFSET("require_client_cert", PW_TYPE_BOOLEAN, fr_tls_server_conf_t, require_client_cert) },
->>>>>>> 6e2008c9
 
 #if OPENSSL_VERSION_NUMBER >= 0x0090800fL
 #ifndef OPENSSL_NO_ECDH
@@ -1614,11 +1598,7 @@
 		char		filename[256];
 		unsigned char	*p;
 		struct		stat st;
-<<<<<<< HEAD
-		VALUE_PAIR	*vps;
-=======
 		VALUE_PAIR	*vps = NULL;
->>>>>>> 6e2008c9
 
 		/* read in the cached VPs from the .vps file */
 		len = snprintf(filename, sizeof(filename), "%s%c%s.vps", conf->session_cache_path, FR_DIR_SEP, buffer);
@@ -1685,11 +1665,7 @@
 		}
 
 		/* move the cached VPs into the session */
-<<<<<<< HEAD
-		pairfilter(talloc_ctx, &vps, &pairlist->reply, 0, 0, TAG_ANY);
-=======
 		fr_pair_list_move_by_num(talloc_ctx, &vps, &pairlist->reply, 0, 0, TAG_ANY);
->>>>>>> 6e2008c9
 
 		SSL_SESSION_set_ex_data(sess, fr_tls_ex_index_vps, vps);
 		RWDEBUG("Successfully restored session %s", buffer);
@@ -3087,15 +3063,12 @@
 	 *	Callbacks, etc. for session resumption.
 	 */
 	if (conf->session_cache_enable) {
-<<<<<<< HEAD
-=======
 		if (conf->session_cache_server) {
 			SSL_CTX_sess_set_new_cb(ctx, cache_write_session);
 			SSL_CTX_sess_set_get_cb(ctx, cache_read_session);
 			SSL_CTX_sess_set_remove_cb(ctx, cache_delete_session);
 		} else
 
->>>>>>> 6e2008c9
 		/*
 		 *	Cache sessions on disk if requested.
 		 */
@@ -3508,11 +3481,7 @@
 						/*
 						 *	Write this one.
 						 */
-<<<<<<< HEAD
-						vp_prints(buf, sizeof(buf), vp);
-=======
 						fr_pair_snprint(buf, sizeof(buf), vp);
->>>>>>> 6e2008c9
 						fputs(buf, vp_file);
 						prev = vp;
 					}
@@ -3563,11 +3532,7 @@
 		/*
 		 *	Mark the request as resumed.
 		 */
-<<<<<<< HEAD
-		pairmake_packet("EAP-Session-Resumed", "1", T_OP_SET);
-=======
 		pair_make_request("EAP-Session-Resumed", "1", T_OP_SET);
->>>>>>> 6e2008c9
 	}
 
 	return 0;
