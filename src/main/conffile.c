--- conflicted
+++ resolved
@@ -1417,11 +1417,7 @@
 	 *	Everything except templates must have a base type.
 	 */
 	if (!(type & 0xff) && !tmpl) {
-<<<<<<< HEAD
-		cf_log_err(c_item, "Configuration item '%s' must have a data type", name);
-=======
 		cf_log_err(c_item, "Configuration item \"%s\" must have a data type", name);
->>>>>>> b6ddf031
 		return -1;
 	}
 
@@ -1467,11 +1463,7 @@
 	if (!value) {
 		if (required) {
 		is_required:
-<<<<<<< HEAD
-			cf_log_err(c_item, "Configuration item '%s' must have a value", name);
-=======
 			cf_log_err(c_item, "Configuration item \"%s\" must have a value", name);
->>>>>>> b6ddf031
 
 			return -1;
 		}
@@ -1480,27 +1472,12 @@
 
 	if ((value[0] == '\0') && cant_be_empty) {
 	cant_be_empty:
-<<<<<<< HEAD
-		cf_log_err(c_item, "Configuration item '%s' must not be empty (zero length)", name);
-
-		if (!required)
-			cf_log_err(c_item, "Comment item to silence this message");
-=======
 		cf_log_err(c_item, "Configuration item \"%s\" must not be empty (zero length)", name);
 		if (!required) cf_log_err(c_item, "Comment item to silence this message");
->>>>>>> b6ddf031
 
 		return -1;
 	}
 
-<<<<<<< HEAD
-	if (deprecated) {
-		cf_log_err(c_item, "Configuration item \"%s\" is deprecated", name);
-
-		return -2;
-	}
-=======
->>>>>>> b6ddf031
 
 	/*
 	 *	Process a value as a LITERAL template.  Once all of
