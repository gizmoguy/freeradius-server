--- conflicted
+++ resolved
@@ -251,13 +251,7 @@
 		 *	Don't overwrite the previous message
 		 *	It's likely to contain a better error.
 		 */
-<<<<<<< HEAD
-		if (!radlib_dir) {
-			fr_strerror_printf("%s", dlerror());
-		}
-=======
 		if (!radlib_dir) fr_strerror_printf("%s", dlerror());
->>>>>>> b6ddf031
 		return NULL;
 	}
 	return handle;
