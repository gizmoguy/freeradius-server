--- conflicted
+++ resolved
@@ -89,60 +89,25 @@
 	uint32_t       	min;			//!< Minimum number of concurrent connections to keep open.
 	uint32_t       	max;			//!< Maximum number of concurrent connections to allow.
 	uint32_t       	spare;			//!< Number of spare connections to try.
-<<<<<<< HEAD
-	uint32_t	pending;		//!< Number of pending open connections.
-=======
->>>>>>> 6e2008c9
 	uint32_t       	retry_delay;		//!< seconds to delay re-open after a failed open.
 	uint32_t       	cleanup_interval; 	//!< Initial timer for how often we sweep the pool
 						//!< for free connections. (0 is infinite).
 	int		delay_interval;		//!< When we next do a cleanup.  Initialized to
 						//!< cleanup_interval, and increase from there based
 						//!< on the delay.
-<<<<<<< HEAD
-	int		next_delay;    	 	//!< The next delay time.  cleanup.  Initialized to
-						//!< cleanup_interval, and decays from there.
-	uint64_t	max_uses;		//!< Maximum number of times a connection can be used
-						//!< before being closed.
-=======
 	uint64_t	max_uses;		//!< Maximum number of times a connection can be used
 						//!< before being closed.
 	uint32_t	max_pending;		//!< Max number of connections to open.
->>>>>>> 6e2008c9
 	uint32_t	lifetime;		//!< How long a connection can be open before being
 						//!< closed (irrespective of whether it's idle or not).
 	uint32_t       	idle_timeout;		//!< How long a connection can be idle before
 						//!< being closed.
-<<<<<<< HEAD
-=======
 	struct timeval	connect_timeout;	//!< New connection timeout, enforced by the create
 						//!< callback.
->>>>>>> 6e2008c9
 
 	bool		spread;			//!< If true we spread requests over the connections,
 						//!< using the connection released longest ago, first.
 
-<<<<<<< HEAD
-	time_t		last_checked;		//!< Last time we pruned the connection pool.
-	time_t		last_spawned;		//!< Last time we spawned a connection.
-	time_t		last_failed;		//!< Last time we tried to spawn a connection but failed.
-	time_t		last_throttled;		//!< Last time we refused to spawn a connection because
-						//!< the last connection failed, or we were already spawning
-						//!< a connection.
-	time_t		last_at_max;		//!< Last time we hit the maximum number of allowed
-						//!< connections.
-
-	uint32_t	max_pending;		//!< Max number of connections to open.
-
-	uint64_t	count;			//!< Number of connections spawned over the lifetime
-						//!< of the pool.
-	uint32_t       	num;			//!< Number of connections in the pool.
-	uint32_t	active;	 		//!< Number of currently reserved connections.
-
-	bool		reconnecting;		//!< We are currently reconnecting the pool.
-
-=======
->>>>>>> 6e2008c9
 	fr_heap_t	*heap;			//!< For the next connection heap
 
 	fr_connection_t	*head;			//!< Start of the connection list.
@@ -170,15 +135,6 @@
 	fr_connection_create_t	create;		//!< Function used to create new connections.
 	fr_connection_alive_t	alive;		//!< Function used to check status of connections.
 	fr_connection_pool_reconnect_t reconnect;	//!< Called during connection pool reconnect.
-<<<<<<< HEAD
-};
-
-#ifndef HAVE_PTHREAD_H
-#  define pthread_mutex_lock(_x)
-#  define pthread_mutex_unlock(_x)
-#  define pthread_cond_broadcast(_x)
-#  define pthread_cond_wait(_x, _y)
-=======
 
 	fr_connection_pool_state_t state;	//!< Stats and state of the connection pool.
 };
@@ -191,7 +147,6 @@
 #  define PTHREAD_MUTEX_LOCK(_x)
 #  define PTHREAD_MUTEX_UNLOCK(_x)
 #  define PTHREAD_COND_BROADCAST(_x)
->>>>>>> 6e2008c9
 #endif
 
 static const CONF_PARSER connection_config[] = {
@@ -333,11 +288,7 @@
 
 	if (!pool || !conn) return NULL;
 
-<<<<<<< HEAD
-	pthread_mutex_lock(&pool->mutex);
-=======
 	PTHREAD_MUTEX_LOCK(&pool->mutex);
->>>>>>> 6e2008c9
 
 	/*
 	 *	FIXME: This loop could be avoided if we passed a 'void
@@ -358,11 +309,7 @@
 		}
 	}
 
-<<<<<<< HEAD
-	pthread_mutex_unlock(&pool->mutex);
-=======
 	PTHREAD_MUTEX_UNLOCK(&pool->mutex);
->>>>>>> 6e2008c9
 	return NULL;
 }
 
@@ -397,11 +344,7 @@
 	 *	opening connections, don't open multiple connections until
 	 *	we successfully open at least one.
 	 */
-<<<<<<< HEAD
-	if ((pool->num == 0) && pool->pending && pool->last_failed) return NULL;
-=======
 	if ((pool->state.num == 0) && pool->state.pending && pool->state.last_failed) return NULL;
->>>>>>> 6e2008c9
 
 	PTHREAD_MUTEX_LOCK(&pool->mutex);
 	rad_assert(pool->state.num <= pool->max);
@@ -461,12 +404,6 @@
 #endif
 
 	/*
-	 *	Don't starve out the thread trying to reconnect
-	 *	the pool, by continuously opening new connections.
-	 */
-	while (pool->reconnecting) pthread_cond_wait(&pool->done_reconnecting, &pool->mutex);
-
-	/*
 	 *	Unlock the mutex while we try to open a new
 	 *	connection.  If there are issues with the back-end,
 	 *	opening a new connection may take a LONG time.  In
@@ -504,17 +441,10 @@
 		pool->state.last_failed = now;
 		PTHREAD_MUTEX_LOCK(&pool->mutex);
 		pool->max_pending = 1;
-<<<<<<< HEAD
-		pool->pending--;
-
-		pthread_cond_broadcast(&pool->done_spawn);
-		pthread_mutex_unlock(&pool->mutex);
-=======
 		pool->state.pending--;
 
 		PTHREAD_COND_BROADCAST(&pool->done_spawn);
 		PTHREAD_MUTEX_UNLOCK(&pool->mutex);
->>>>>>> 6e2008c9
 
 		talloc_free(ctx);
 
@@ -529,14 +459,9 @@
 
 	this = talloc_zero(pool, fr_connection_t);
 	if (!this) {
-<<<<<<< HEAD
-		pthread_cond_broadcast(&pool->done_spawn);
-		pthread_mutex_unlock(&pool->mutex);
-=======
 		PTHREAD_COND_BROADCAST(&pool->done_spawn);
 		PTHREAD_MUTEX_UNLOCK(&pool->mutex);
 
->>>>>>> 6e2008c9
 		talloc_free(ctx);
 
 		return NULL;
@@ -580,13 +505,8 @@
 	pool->state.next_delay = pool->cleanup_interval;
 	pool->state.last_failed = 0;
 
-<<<<<<< HEAD
-	pthread_cond_broadcast(&pool->done_spawn);
-	pthread_mutex_unlock(&pool->mutex);
-=======
 	PTHREAD_COND_BROADCAST(&pool->done_spawn);
 	PTHREAD_MUTEX_UNLOCK(&pool->mutex);
->>>>>>> 6e2008c9
 
 	fr_connection_exec_trigger(pool, "open");
 
@@ -667,13 +587,8 @@
 		DEBUG("%s: Closing expired connection (%" PRIu64 "): Needs reconnecting", pool->log_prefix,
 		      this->number);
 	do_delete:
-<<<<<<< HEAD
-		if (pool->num <= pool->min) {
-			RATE_LIMIT(WARN("%s: You probably need to lower \"min\"", pool->log_prefix));
-=======
 		if (pool->state.num <= pool->min) {
 			DEBUG("%s: You probably need to lower \"min\"", pool->log_prefix);
->>>>>>> 6e2008c9
 		}
 		fr_connection_close_internal(pool, this);
 		return 0;
@@ -724,13 +639,8 @@
 	time_t now = time(NULL);
 	fr_connection_t *this, *next;
 
-<<<<<<< HEAD
-	if (pool->last_checked == now) {
-		pthread_mutex_unlock(&pool->mutex);
-=======
 	if (pool->state.last_checked == now) {
 		PTHREAD_MUTEX_UNLOCK(&pool->mutex);
->>>>>>> 6e2008c9
 		return 1;
 	}
 
@@ -739,32 +649,27 @@
 	 *	configured "spare" range.  Any extra connections
 	 *	outside of that range can be closed.
 	 */
-<<<<<<< HEAD
-	idle = pool->num - pool->active;
-=======
 	idle = pool->state.num - pool->state.active;
->>>>>>> 6e2008c9
 	if (idle <= pool->spare) {
 		extra = 0;
 	} else {
 		extra = idle - pool->spare;
 	}
 
-<<<<<<< HEAD
 	/*
 	 *	The other end can close connections.  If so, we'll
 	 *	have fewer than "min".  When that happens, open more
 	 *	connections to enforce "min".
 	 */
-	if ((pool->num + pool->pending) <= pool->min) {
-		spawn = pool->min - (pool->num + pool->pending);
+	if ((pool->state.num + pool->state.pending) <= pool->min) {
+		spawn = pool->min - (pool->state.num + pool->state.pending);
 		extra = 0;
 
 	/*
 	 *	If we're about to create more than "max",
 	 *	don't create more.
 	 */
-	} else if ((pool->num + pool->pending) >= pool->max) {
+	} else if ((pool->state.num + pool->state.pending) >= pool->max) {
 		/*
 		 *	Ensure we don't spawn more connections.  If
 		 *	there are extra idle connections, we can
@@ -787,8 +692,8 @@
 		spawn = pool->spare - idle;
 		extra = 0;
 
-		if ((pool->num + pool->pending + spawn) > pool->max) {
-			spawn = pool->max - (pool->num + pool->pending);
+		if ((pool->state.num + pool->state.pending + spawn) > pool->max) {
+			spawn = pool->max - (pool->state.num + pool->state.pending);
 		}
 
 	/*
@@ -797,7 +702,7 @@
 	 *	We have more than enough idle connections, AND
 	 *	some are pending.  Don't open or close any.
 	 */
-	} else if (pool->pending) {
+	} else if (pool->state.pending) {
 		spawn = 0;
 		extra = 0;
 
@@ -806,9 +711,9 @@
 	 *	some would take us below "min", so we only
 	 *	close enough to take us to "min".
 	 */
-	} else if ((pool->min + extra) >= pool->num) {
+	} else if ((pool->min + extra) >= pool->state.num) {
 		spawn = 0;
-		extra = pool->num - pool->min;
+		extra = pool->state.num - pool->min;
 
 	} else {
 		/*
@@ -825,10 +730,11 @@
 	 *	a connection. Avoids spurious log messages.
 	 */
 	if (spawn) {
-		INFO("%s: %i of %u connections in use.  Need more spares", pool->log_prefix, pool->active, pool->num);
-		pthread_mutex_unlock(&pool->mutex);
+		INFO("%s: Need %i more connections to reach %i spares",
+		     pool->log_prefix, spawn, pool->spare);
+		PTHREAD_MUTEX_UNLOCK(&pool->mutex);
 		fr_connection_spawn(pool, now, false); /* ignore return code */
-		pthread_mutex_lock(&pool->mutex);
+		PTHREAD_MUTEX_LOCK(&pool->mutex);
 	}
 
 	/*
@@ -836,7 +742,7 @@
 	 *	are too many spare ones.  Close the one which has been
 	 *	unused for the longest.
 	 */
-	if (extra && (now >= (pool->last_spawned + pool->delay_interval))) {
+	if (extra && (now >= (pool->state.last_spawned + pool->delay_interval))) {
 		fr_connection_t *found;
 
 		found = NULL;
@@ -855,126 +761,13 @@
 		     found->number, extra);
 		fr_connection_close_internal(pool, found);
 
-=======
-	/*
-	 *	The other end can close connections.  If so, we'll
-	 *	have fewer than "min".  When that happens, open more
-	 *	connections to enforce "min".
-	 */
-	if ((pool->state.num + pool->state.pending) <= pool->min) {
-		spawn = pool->min - (pool->state.num + pool->state.pending);
-		extra = 0;
-
-	/*
-	 *	If we're about to create more than "max",
-	 *	don't create more.
-	 */
-	} else if ((pool->state.num + pool->state.pending) >= pool->max) {
-		/*
-		 *	Ensure we don't spawn more connections.  If
-		 *	there are extra idle connections, we can
-		 *	delete all of them.
-		 */
-		spawn = 0;
-		/* leave extra alone from above */
-
-	/*
-	 *	min < num < max
-	 *
-	 *	AND we don't have enough idle connections.
-	 *	Open some more.
-	 */
-	} else if (idle <= pool->spare) {
-		/*
-		 *	Not enough spare connections.  Spawn a few.
-		 *	But cap the pool size at "max"
-		 */
-		spawn = pool->spare - idle;
-		extra = 0;
-
-		if ((pool->state.num + pool->state.pending + spawn) > pool->max) {
-			spawn = pool->max - (pool->state.num + pool->state.pending);
-		}
-
-	/*
-	 *	min < num < max
-	 *
-	 *	We have more than enough idle connections, AND
-	 *	some are pending.  Don't open or close any.
-	 */
-	} else if (pool->state.pending) {
-		spawn = 0;
-		extra = 0;
-
-	/*
-	 *	We have too many idle connections, but closing
-	 *	some would take us below "min", so we only
-	 *	close enough to take us to "min".
-	 */
-	} else if ((pool->min + extra) >= pool->state.num) {
-		spawn = 0;
-		extra = pool->state.num - pool->min;
-
-	} else {
-		/*
-		 *	Closing the "extra" connections won't take us
-		 *	below "min".  It's therefore safe to close
-		 *	them all.
-		 */
-		spawn = 0;
-		/* leave extra alone from above */
-	}
-
-	/*
-	 *	Only try to open spares if we're not already attempting to open
-	 *	a connection. Avoids spurious log messages.
-	 */
-	if (spawn) {
-		INFO("%s: Need %i more connections to reach %i spares",
-		     pool->log_prefix, spawn, pool->spare);
-		PTHREAD_MUTEX_UNLOCK(&pool->mutex);
-		fr_connection_spawn(pool, now, false); /* ignore return code */
-		PTHREAD_MUTEX_LOCK(&pool->mutex);
-	}
-
-	/*
-	 *	We haven't spawned connections in a while, and there
-	 *	are too many spare ones.  Close the one which has been
-	 *	unused for the longest.
-	 */
-	if (extra && (now >= (pool->state.last_spawned + pool->delay_interval))) {
-		fr_connection_t *found;
-
-		found = NULL;
-		for (this = pool->tail; this != NULL; this = this->prev) {
-			if (this->in_use) continue;
-
-			if (!found ||
-			    timercmp(&this->last_reserved, &found->last_reserved, <)) {
-				found = this;
-			}
-		}
-
-		rad_assert(found != NULL);
-
-		INFO("%s: Closing connection (%" PRIu64 "), from %d unused connections", pool->log_prefix,
-		     found->number, extra);
-		fr_connection_close_internal(pool, found);
-
->>>>>>> 6e2008c9
 		/*
 		 *	Decrease the delay for the next time we clean
 		 *	up.
 		 */
-<<<<<<< HEAD
-		pool->next_delay >>= 1;
-		if (pool->next_delay == 0) pool->next_delay = 1;
-		pool->delay_interval += pool->next_delay;
-=======
 		pool->state.next_delay >>= 1;
 		if (pool->state.next_delay == 0) pool->state.next_delay = 1;
 		pool->delay_interval += pool->state.next_delay;
->>>>>>> 6e2008c9
 	}
 
 	/*
@@ -986,105 +779,6 @@
 		fr_connection_manage(pool, this, now);
 	}
 
-<<<<<<< HEAD
-	pool->last_checked = now;
-	pthread_mutex_unlock(&pool->mutex);
-
-	return 1;
-}
-
-/** Get a connection from the connection pool
- *
- * @note Must be called with the mutex free.
- *
- * @param[in,out] pool to reserve the connection from.
- * @param[in] spawn whether to spawn a new connection
- * @return
- *	- A pointer to the connection handle.
- *	- NULL on error.
- */
-static void *fr_connection_get_internal(fr_connection_pool_t *pool, bool spawn)
-{
-	time_t now;
-	fr_connection_t *this;
-
-	if (!pool) return NULL;
-
-	pthread_mutex_lock(&pool->mutex);
-
-	now = time(NULL);
-
-	/*
-	 *	Grab the link with the lowest latency, and check it
-	 *	for limits.  If "connection manage" says the link is
-	 *	no longer usable, go grab another one.
-	 */
-	do {
-		this = fr_heap_peek(pool->heap);
-		if (!this) break;
-	} while (!fr_connection_manage(pool, this, now));
-
-	/*
-	 *	We have a working connection.  Extract it from the
-	 *	heap and use it.
-	 */
-	if (this) {
-		fr_heap_extract(pool->heap, this);
-		goto do_return;
-	}
-
-	/*
-	 *	We don't have a connection.  Try to open a new one.
-	 */
-	rad_assert(pool->active == pool->num);
-
-	if (pool->num == pool->max) {
-		bool complain = false;
-
-		/*
-		 *	Rate-limit complaints.
-		 */
-		if (pool->last_at_max != now) {
-			complain = true;
-			pool->last_at_max = now;
-		}
-
-		pthread_mutex_unlock(&pool->mutex);
-
-		if (!RATE_LIMIT_ENABLED || complain) {
-			ERROR("%s: No connections available and at max connection limit", pool->log_prefix);
-		}
-
-		return NULL;
-	}
-
-	pthread_mutex_unlock(&pool->mutex);
-
-	if (!spawn) return NULL;
-
-	DEBUG("%s: %i of %u connections in use.  You  may need to increase \"spare\"", pool->log_prefix,
-	      pool->active, pool->num);
-	this = fr_connection_spawn(pool, now, true); /* MY connection! */
-	if (!this) return NULL;
-	pthread_mutex_lock(&pool->mutex);
-
-do_return:
-	pool->active++;
-	this->num_uses++;
-	gettimeofday(&this->last_reserved, NULL);
-	this->in_use = true;
-
-#ifdef PTHREAD_DEBUG
-	this->pthread_id = pthread_self();
-#endif
-	pthread_mutex_unlock(&pool->mutex);
-
-	DEBUG("%s: Reserved connection (%" PRIu64 ")", pool->log_prefix, this->number);
-
-	return this->connection;
-}
-
-=======
 	pool->state.last_checked = now;
 	PTHREAD_MUTEX_UNLOCK(&pool->mutex);
 
@@ -1181,7 +875,6 @@
 	return this->connection;
 }
 
->>>>>>> 6e2008c9
 /** Create a new connection pool
  *
  * Allocates structures used by the connection pool, initialises the various
@@ -1387,7 +1080,6 @@
 	CONF_SECTION *cs, *mycs;
 	char buff[128];
 	char trigger_prefix[64];
-<<<<<<< HEAD
 
 	fr_connection_pool_t *pool;
 	char const *cs_name1, *cs_name2;
@@ -1401,7 +1093,7 @@
 	cs_name2 = cf_section_name2(module);
 	if (!cs_name2) cs_name2 = cs_name1;
 
-	snprintf(trigger_prefix, sizeof(trigger_prefix), "modules.%s.", cs_name1);
+	snprintf(trigger_prefix, sizeof(trigger_prefix), "modules.%s.pool", cs_name1);
 
 	if (!log_prefix) {
 		snprintf(buff, sizeof(buff), "rlm_%s (%s)", cs_name1, cs_name2);
@@ -1411,7 +1103,7 @@
 	/*
 	 *	Get sibling's pool config section
 	 */
-	ret = find_module_sibling_section(&cs, module, "pool");
+	ret = module_sibling_section_find(&cs, module, "pool");
 	switch (ret) {
 	case -1:
 		return NULL;
@@ -1499,22 +1191,42 @@
 
 /** Get the number of connections currently in the pool
  *
- * @param pool to count connections for.
+ * @param[in] pool to count connections for.
  * @return the number of connections in the pool
  */
-int fr_connection_pool_get_num(fr_connection_pool_t *pool)
-{
-	return pool->num;
+fr_connection_pool_state_t const *fr_connection_pool_state(fr_connection_pool_t *pool)
+{
+	return &pool->state;
+}
+
+/** Connection pool get timeout
+ *
+ * @param[in] pool to get connection timeout for.
+ * @return the connection timeout configured for the pool.
+ */
+struct timeval fr_connection_pool_timeout(fr_connection_pool_t *pool)
+{
+	return pool->connect_timeout;
+}
+
+/** Return the opaque data associated with a connection pool
+ *
+ * @param pool to return data for.
+ * @return opaque data associated with pool.
+ */
+void const *fr_connection_pool_opaque(fr_connection_pool_t *pool)
+{
+	return pool->opaque;
 }
 
 /** Set a reconnection callback for the connection pool
  *
  * This can be called at any time during the pool's lifecycle.
  *
- * @param pool to set reconnect callback for.
+ * @param[in] pool to set reconnect callback for.
  * @param reconnect callback to call when reconnecting pool's connections.
  */
-void fr_connection_pool_set_reconnect(fr_connection_pool_t *pool, fr_connection_pool_reconnect_t reconnect)
+void fr_connection_pool_reconnect_func(fr_connection_pool_t *pool, fr_connection_pool_reconnect_t reconnect)
 {
 	pool->reconnect = reconnect;
 }
@@ -1539,191 +1251,13 @@
 	fr_connection_t	*this;
 	time_t		now;
 
-	pthread_mutex_lock(&pool->mutex);
-=======
-
-	fr_connection_pool_t *pool;
-	char const *cs_name1, *cs_name2;
-
-	int ret;
-
-#define CONNECTION_POOL_CF_KEY "connection_pool"
-#define parent_name(_x) cf_section_name(cf_item_parent(cf_section_to_item(_x)))
-
-	cs_name1 = cf_section_name1(module);
-	cs_name2 = cf_section_name2(module);
-	if (!cs_name2) cs_name2 = cs_name1;
-
-	snprintf(trigger_prefix, sizeof(trigger_prefix), "modules.%s.pool", cs_name1);
-
-	if (!log_prefix) {
-		snprintf(buff, sizeof(buff), "rlm_%s (%s)", cs_name1, cs_name2);
-		log_prefix = buff;
-	}
-
-	/*
-	 *	Get sibling's pool config section
-	 */
-	ret = module_sibling_section_find(&cs, module, "pool");
-	switch (ret) {
-	case -1:
-		return NULL;
-
-	case 1:
-		DEBUG4("%s: Using pool section from \"%s\"", log_prefix, parent_name(cs));
-		break;
-
-	case 0:
-		DEBUG4("%s: Using local pool section", log_prefix);
-		break;
-	}
-
-	/*
-	 *	Get our pool config section
-	 */
-	mycs = cf_section_sub_find(module, "pool");
-	if (!mycs) {
-		DEBUG4("%s: Adding pool section to config item \"%s\" to store pool references", log_prefix,
-		       cf_section_name(module));
-
-		mycs = cf_section_alloc(module, "pool", NULL);
-		cf_section_add(module, mycs);
-	}
-
-	/*
-	 *	Sibling didn't have a pool config section
-	 *	Use our own local pool.
-	 */
-	if (!cs) {
-		DEBUG4("%s: \"%s.pool\" section not found, using \"%s.pool\"", log_prefix,
-		       parent_name(cs), parent_name(mycs));
-		cs = mycs;
-	}
-
-	/*
-	 *	If fr_connection_pool_init has already been called
-	 *	for this config section, reuse the previous instance.
-	 *
-	 *	This allows modules to pass in the config sections
-	 *	they would like to use the connection pool from.
-	 */
-	pool = cf_data_find(cs, CONNECTION_POOL_CF_KEY);
-	if (!pool) {
-		DEBUG4("%s: No pool reference found for config item \"%s.pool\"", log_prefix, parent_name(cs));
-		pool = fr_connection_pool_init(cs, cs, opaque, c, a, log_prefix, trigger_prefix);
-		if (!pool) return NULL;
-
-		DEBUG4("%s: Adding pool reference %p to config item \"%s.pool\"", log_prefix, pool, parent_name(cs));
-		cf_data_add(cs, CONNECTION_POOL_CF_KEY, pool, NULL);
-		return pool;
-	}
-	pool->ref++;
-
-	DEBUG4("%s: Found pool reference %p in config item \"%s.pool\"", log_prefix, pool, parent_name(cs));
-
-	/*
-	 *	We're reusing pool data add it to our local config
-	 *	section. This allows other modules to transitively
-	 *	re-use a pool through this module.
-	 */
-	if (mycs != cs) {
-		DEBUG4("%s: Copying pool reference %p from config item \"%s.pool\" to config item \"%s.pool\"",
-		       log_prefix, pool, parent_name(cs), parent_name(mycs));
-		cf_data_add(mycs, CONNECTION_POOL_CF_KEY, pool, NULL);
-	}
-
-	return pool;
-}
-
-/** Allocate a new pool using an existing one as a template
- *
- * @param ctx to allocate new pool in.
- * @param pool to copy.
- * @param opaque data to pass to connection function.
- * @return
- *	- New connection pool.
- *	- NULL on error.
- */
-fr_connection_pool_t *fr_connection_pool_copy(TALLOC_CTX *ctx, fr_connection_pool_t *pool, void *opaque)
-{
-	return fr_connection_pool_init(ctx, pool->cs, opaque, pool->create,
-				       pool->alive, pool->log_prefix, pool->trigger_prefix);
-}
-
-/** Get the number of connections currently in the pool
- *
- * @param[in] pool to count connections for.
- * @return the number of connections in the pool
- */
-fr_connection_pool_state_t const *fr_connection_pool_state(fr_connection_pool_t *pool)
-{
-	return &pool->state;
-}
-
-/** Connection pool get timeout
- *
- * @param[in] pool to get connection timeout for.
- * @return the connection timeout configured for the pool.
- */
-struct timeval fr_connection_pool_timeout(fr_connection_pool_t *pool)
-{
-	return pool->connect_timeout;
-}
-
-/** Return the opaque data associated with a connection pool
- *
- * @param pool to return data for.
- * @return opaque data associated with pool.
- */
-void const *fr_connection_pool_opaque(fr_connection_pool_t *pool)
-{
-	return pool->opaque;
-}
-
-/** Set a reconnection callback for the connection pool
- *
- * This can be called at any time during the pool's lifecycle.
- *
- * @param[in] pool to set reconnect callback for.
- * @param reconnect callback to call when reconnecting pool's connections.
- */
-void fr_connection_pool_reconnect_func(fr_connection_pool_t *pool, fr_connection_pool_reconnect_t reconnect)
-{
-	pool->reconnect = reconnect;
-}
-
-/** Mark connections for reconnection, and spawn at least 'start' connections
- *
- * @note This call may block whilst waiting for pending connection attempts to complete.
- *
- * This intended to be called on a connection pool that's in use, to have it reflect
- * a configuration change, or because the administrator knows that all connections
- * in the pool are inviable and need to be reconnected.
- *
- * @param[in] pool to reconnect.
- * @return
- *	-  0 On success.
- *	- -1 If we couldn't create start connections, this may be ignored
- *	     depending on the context in which this function is being called.
- */
-int fr_connection_pool_reconnect(fr_connection_pool_t *pool)
-{
-	uint32_t	i;
-	fr_connection_t	*this;
-	time_t		now;
-
 	PTHREAD_MUTEX_LOCK(&pool->mutex);
->>>>>>> 6e2008c9
 
 	/*
 	 *	Pause new spawn attempts (we release the mutex
 	 *	during our cond wait).
 	 */
-<<<<<<< HEAD
-	pool->reconnecting = true;
-=======
 	pool->state.reconnecting = true;
->>>>>>> 6e2008c9
 
 #ifdef HAVE_PTHREAD_H
 	/*
@@ -1731,11 +1265,7 @@
 	 *	and we're guaranteed the connection create callback
 	 *	will not be using the opaque data.
 	 */
-<<<<<<< HEAD
-	while (pool->pending) pthread_cond_wait(&pool->done_spawn, &pool->mutex);
-=======
 	while (pool->state.pending) pthread_cond_wait(&pool->done_spawn, &pool->mutex);
->>>>>>> 6e2008c9
 #endif
 
 	/*
@@ -1770,15 +1300,9 @@
 	 *	Allow new spawn attempts, and wakeup any threads
 	 *	waiting to spawn new connections.
 	 */
-<<<<<<< HEAD
-	pool->reconnecting = false;
-	pthread_cond_broadcast(&pool->done_reconnecting);
-	pthread_mutex_unlock(&pool->mutex);
-=======
 	pool->state.reconnecting = false;
 	PTHREAD_COND_BROADCAST(&pool->done_reconnecting);
 	PTHREAD_MUTEX_UNLOCK(&pool->mutex);
->>>>>>> 6e2008c9
 #endif
 
 	fr_connection_exec_trigger(pool, "reconnect");
@@ -1823,11 +1347,7 @@
 
 	DEBUG("%s: Removing connection pool", pool->log_prefix);
 
-<<<<<<< HEAD
-	pthread_mutex_lock(&pool->mutex);
-=======
 	PTHREAD_MUTEX_LOCK(&pool->mutex);
->>>>>>> 6e2008c9
 
 	/*
 	 *	Don't loop over the list.  Just keep removing the head
@@ -1845,11 +1365,7 @@
 
 	rad_assert(pool->head == NULL);
 	rad_assert(pool->tail == NULL);
-<<<<<<< HEAD
-	rad_assert(pool->num == 0);
-=======
 	rad_assert(pool->state.num == 0);
->>>>>>> 6e2008c9
 
 #ifdef HAVE_PTHREAD_H
 	pthread_mutex_destroy(&pool->mutex);
@@ -1971,7 +1487,6 @@
 
 	fr_connection_close_internal(pool, this);
 	fr_connection_pool_check(pool);			/* Whilst we still have the lock (will release the lock) */
-<<<<<<< HEAD
 
 	/*
 	 *	Return an existing connection or spawn a new one.
@@ -1998,39 +1513,11 @@
 
 	this = fr_connection_find(pool, conn);
 	if (!this) return 0;
-=======
-
-	/*
-	 *	Return an existing connection or spawn a new one.
-	 */
-	return fr_connection_get_internal(pool, true);
-}
-
-/** Delete a connection from the connection pool.
- *
- * Resolves the connection handle to a connection, then (if found)
- * closes, unlinks and frees that connection.
- *
- * @note Must be called with the mutex free.
- *
- * @param[in,out] pool Connection pool to modify.
- * @param[in] conn to delete.
- * @return
- *	- 0 If the connection could not be found.
- *	- 1 if the connection was deleted.
- */
-int fr_connection_close(fr_connection_pool_t *pool, void *conn)
-{
-	fr_connection_t *this;
-
-	this = fr_connection_find(pool, conn);
-	if (!this) return 0;
 
 	/*
 	 *	Record the last time a connection was closed
 	 */
 	gettimeofday(&pool->state.last_closed, NULL);
->>>>>>> 6e2008c9
 
 	INFO("%s: Deleting connection (%" PRIu64 ")", pool->log_prefix, this->number);
 
