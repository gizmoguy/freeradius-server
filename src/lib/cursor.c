/*
 *   This program is is free software; you can redistribute it and/or modify
 *   it under the terms of the GNU General Public License, version 2 of the
 *   License as published by the Free Software Foundation.
 *
 *   This program is distributed in the hope that it will be useful,
 *   but WITHOUT ANY WARRANTY; without even the implied warranty of
 *   MERCHANTABILITY or FITNESS FOR A PARTICULAR PURPOSE.  See the
 *   GNU General Public License for more details.
 *
 *   You should have received a copy of the GNU General Public License
 *   along with this program; if not, write to the Free Software
 *   Foundation, Inc., 51 Franklin St, Fifth Floor, Boston, MA 02110-1301, USA
 */

/**
 * $Id$
 *
 * @file cursor.c
 * @brief Functions to iterate over collections of VALUE_PAIRs
 *
 * @note Do not modify collections of VALUE_PAIRs pointed to be a cursor
 *	 with none fr_cursor_* functions, during the lifetime of that cursor.
 *
 * @author Arran Cudbard-Bell <a.cudbardb@freeradius.org>
 * @copyright 2013-2015 Arran Cudbard-Bell <a.cudbardb@freeradius.org>
 * @copyright 2013-2015 The FreeRADIUS Server Project.
 */

#include <freeradius-devel/libradius.h>

/** Internal function to update cursor state
 *
 * @param cursor to operate on.
 * @param vp to set current and found positions to.
 * @return value passed in as vp.
 */
inline static VALUE_PAIR *fr_cursor_update(vp_cursor_t *cursor, VALUE_PAIR *vp)
{
	if (!vp) {
		cursor->next = NULL;
		cursor->current = NULL;

		return NULL;
	}

	cursor->next = vp->next;
	cursor->current = vp;
	cursor->found = vp;

	return vp;
}

/** Setup a cursor to iterate over attribute pairs
 *
<<<<<<< HEAD
 * @addtogroup module_safe
 *
=======
>>>>>>> b6ddf031
 * @param cursor Where to initialise the cursor (uses existing structure).
 * @param const_vp to start from.
 * @return the attribute pointed to by vp.
 */
VALUE_PAIR *fr_cursor_init(vp_cursor_t *cursor, VALUE_PAIR * const *const_vp)
{
	VALUE_PAIR **vp;

	if (!const_vp || !cursor) {
		return NULL;
	}

	memset(cursor, 0, sizeof(*cursor));

	memcpy(&vp, &const_vp, sizeof(vp)); /* stupid const hacks */

	/*
	 *  Useful check to see if uninitialised memory is pointed
	 *  to by vp
	 */
#ifndef NDEBUG
	if (*vp) VERIFY_VP(*vp);
#endif
	memcpy(&cursor->first, &vp, sizeof(cursor->first));
	cursor->current = *cursor->first;

	if (cursor->current) {
		VERIFY_VP(cursor->current);
		cursor->next = cursor->current->next;
	}

	return cursor->current;
}

/** Copy a cursor
 *
 * @param in Cursor to copy.
 * @param out Where to copy the cursor to.
 */
void fr_cursor_copy(vp_cursor_t *out, vp_cursor_t *in)
{
	memcpy(out, in, sizeof(*out));
}

/** Rewind cursor to the start of the list
 *
 * @param cursor to operate on.
 * @return the VALUE_PAIR at the start of the list.
 */
VALUE_PAIR *fr_cursor_first(vp_cursor_t *cursor)
{
	if (!cursor->first) return NULL;

	cursor->current = *cursor->first;

	if (cursor->current) {
		VERIFY_VP(cursor->current);
		cursor->next = cursor->current->next;
		if (cursor->next) VERIFY_VP(cursor->next);
		cursor->found = NULL;
	}

	return cursor->current;
}

/** Wind cursor to the last pair in the list
 *
 * @param cursor to operate on.
 * @return the VALUE_PAIR at the end of the list.
 */
VALUE_PAIR *fr_cursor_last(vp_cursor_t *cursor)
{
	if (!cursor->first || !*cursor->first) return NULL;

	/* Need to start at the start */
	if (!cursor->current) fr_cursor_first(cursor);

	/* Wind to the end */
	while (cursor->next) fr_cursor_next(cursor);

	return cursor->current;
}

/** Iterate over a collection of VALUE_PAIRs of a given type in the pairlist
 *
 * Find the next attribute of a given type. If no fr_cursor_next_by_* function
 * has been called on a cursor before, or the previous call returned
 * NULL, the search will start with the current attribute. Subsequent calls to
 * fr_cursor_next_by_* functions will start the search from the previously
 * matched attribute.
 *
 * @param cursor to operate on.
 * @param attr number to match.
 * @param vendor number to match (0 for none vendor attribute).
 * @param tag to match. Either a tag number or TAG_ANY to match any tagged or
 *	  untagged attribute, TAG_NONE to match attributes without tags.
 * @return the next matching VALUE_PAIR, or NULL if no VALUE_PAIRs match.
 */
VALUE_PAIR *fr_cursor_next_by_num(vp_cursor_t *cursor, unsigned int attr, unsigned int vendor, int8_t tag)
{
	VALUE_PAIR *i;

	if (!cursor->first) return NULL;

	for (i = !cursor->found ? cursor->current : cursor->found->next;
	     i != NULL;
	     i = i->next) {
		VERIFY_VP(i);
		if ((i->da->attr == attr) && (i->da->vendor == vendor) &&
		    (!i->da->flags.has_tag || TAG_EQ(tag, i->tag))) {
			break;
		}
	}

	return fr_cursor_update(cursor, i);
}

/** Iterate over attributes of a given DA in the pairlist
 *
 * Find the next attribute of a given type. If no fr_cursor_next_by_* function
 * has been called on a cursor before, or the previous call returned
 * NULL, the search will start with the current attribute. Subsequent calls to
 * fr_cursor_next_by_* functions will start the search from the previously
 * matched attribute.
 *
 * @note DICT_ATTR pointers are compared, not the attribute numbers and vendors.
 *
 * @param cursor to operate on.
 * @param da to match.
 * @param tag to match. Either a tag number or TAG_ANY to match any tagged or
 *	  untagged attribute, TAG_NONE to match attributes without tags.
 * @return the next matching VALUE_PAIR, or NULL if no VALUE_PAIRs match.
 */
VALUE_PAIR *fr_cursor_next_by_da(vp_cursor_t *cursor, DICT_ATTR const *da, int8_t tag)
{
	VALUE_PAIR *i;

	if (!cursor->first) return NULL;

	for (i = !cursor->found ? cursor->current : cursor->found->next;
	     i != NULL;
	     i = i->next) {
		VERIFY_VP(i);
		if ((i->da == da) &&
		    (!i->da->flags.has_tag || TAG_EQ(tag, i->tag))) {
			break;
		}
	}

	return fr_cursor_update(cursor, i);
}

/** Advanced the cursor to the next VALUE_PAIR
 *
 * @param cursor to operate on.
 * @return the next VALUE_PAIR, or NULL if no more VALUE_PAIRS in the collection.
 */
VALUE_PAIR *fr_cursor_next(vp_cursor_t *cursor)
{
	if (!cursor->first) return NULL;

	cursor->current = cursor->next;
	if (cursor->current) {
		VERIFY_VP(cursor->current);

		/*
		 *	Set this now in case 'current' gets freed before
		 *	fr_cursor_next is called again.
		 */
		cursor->next = cursor->current->next;

		/*
		 *	Next call to fr_cursor_next_by_num will start from the current
		 *	position in the list, not the last found instance.
		 */
		cursor->found = NULL;
	}

	return cursor->current;
}

/** Return the next VALUE_PAIR without advancing the cursor
 *
 * @param cursor to operate on.
 * @return the next VALUE_PAIR, or NULL if no more VALUE_PAIRS in the collection.
 */
VALUE_PAIR *fr_cursor_next_peek(vp_cursor_t *cursor)
{
	return cursor->next;
}

/** Return the VALUE_PAIR the cursor current points to
 *
 * @param cursor to operate on.
 * @return the VALUE_PAIR the cursor currently points to.
 */
VALUE_PAIR *fr_cursor_current(vp_cursor_t *cursor)
{
	if (cursor->current) VERIFY_VP(cursor->current);

	return cursor->current;
}

/** Insert a single VALUE_PAIR at the end of the list
 *
 * @note Will not advance cursor position to new attribute, but will set cursor
 *	 to this attribute, if it's the first one in the list.
 *
 * Insert a VALUE_PAIR at the end of the list.
 *
 * @param cursor to operate on.
 * @param vp to insert.
 */
void fr_cursor_insert(vp_cursor_t *cursor, VALUE_PAIR *vp)
{
	VALUE_PAIR *i;

	if (!fr_assert(cursor->first)) return;	/* cursor must have been initialised */

	if (!vp) return;

	VERIFY_VP(vp);

	/*
	 *	Only allow one VP to by inserted at a time
	 */
	vp->next = NULL;

	/*
	 *	Cursor was initialised with a pointer to a NULL value_pair
	 */
	if (!*cursor->first) {
		*cursor->first = vp;
		cursor->current = vp;

		return;
	}

	/*
	 *	We don't yet know where the last VALUE_PAIR is
	 *
	 *	Assume current is closer to the end of the list and
	 *	use that if available.
	 */
	if (!cursor->last) cursor->last = cursor->current ? cursor->current : *cursor->first;

	VERIFY_VP(cursor->last);

	/*
	 *	Wind last to the end of the list.
	 */
	if (cursor->last->next) {
		for (i = cursor->last; i; i = i->next) {
			VERIFY_VP(i);
			cursor->last = i;
		}
	}

	/*
	 *	Either current was never set, or something iterated to the
	 *	end of the attribute list. In both cases the newly inserted
	 *	VALUE_PAIR should be set as the current VALUE_PAIR.
	 */
	if (!cursor->current) cursor->current = vp;

	/*
	 *	Add the VALUE_PAIR to the end of the list
	 */
	cursor->last->next = vp;
	cursor->last = vp;	/* Wind it forward a little more */

	/*
	 *	If the next pointer was NULL, and the VALUE_PAIR
	 *	just added has a next pointer value, set the cursor's next
	 *	pointer to the VALUE_PAIR's next pointer.
	 */
	if (!cursor->next) cursor->next = cursor->current->next;
}

/** Merges multiple VALUE_PAIR into the cursor
 *
 * Add multiple VALUE_PAIR from add to cursor.
 *
 * @param cursor to insert VALUE_PAIRs with
 * @param add one or more VALUE_PAIRs (may be NULL, which results in noop).
 */
void fr_cursor_merge(vp_cursor_t *cursor, VALUE_PAIR *add)
{
	vp_cursor_t from;
	VALUE_PAIR *vp;

	if (!add) return;

	if (!fr_assert(cursor->first)) return;	/* cursor must have been initialised */

	for (vp = fr_cursor_init(&from, &add);
	     vp;
	     vp = fr_cursor_next(&from)) {
	 	fr_cursor_insert(cursor, vp);
	}
}

/** Remove the current pair
 *
 * @todo this is really inefficient and should be fixed...
 *
 * The current VP will be set to the one before the VP being removed,
 * this is so the commonly used check and remove loop (below) works
 * as expected.
 @code {.c}
   for (vp = fr_cursor_init(&cursor, head);
        vp;
        vp = fr_cursor_next(&cursor) {
        if (<condition>) {
            vp = fr_cursor_remove(&cursor);
            talloc_free(vp);
        }
   }
 @endcode
 *
 * @param cursor to remove the current pair from.
 * @return NULL on error, else the VALUE_PAIR that was just removed.
 */
VALUE_PAIR *fr_cursor_remove(vp_cursor_t *cursor)
{
	VALUE_PAIR *vp, *before;

	if (!fr_assert(cursor->first)) return NULL;	/* cursor must have been initialised */

	vp = cursor->current;
	if (!vp) return NULL;

	/*
	 *	Where VP is head of the list
	 */
	if (*(cursor->first) == vp) {
		*(cursor->first) = vp->next;
		cursor->current = vp->next;
		cursor->next = vp->next ? vp->next->next : NULL;
		goto fixup;
	}

	/*
	 *	Where VP is not head of the list
	 */
	before = *(cursor->first);
	if (!before) return NULL;

	/*
	 *	Find the VP immediately preceding the one being removed
	 */
	while (before->next != vp) before = before->next;

	cursor->next = before->next = vp->next;	/* close the gap */
	cursor->current = before;		/* current jumps back one, but this is usually desirable */

fixup:
	vp->next = NULL;			/* limit scope of fr_pair_list_free() */

	/*
	 *	Fixup cursor->found if we removed the VP it was referring to
	 */
	if (vp == cursor->found) cursor->found = cursor->current;

	/*
	 *	Fixup cursor->last if we removed the VP it was referring to
	 */
	if (vp == cursor->last) cursor->last = cursor->current;
	return vp;
}

/** Replace the current pair
 *
 * @todo this is really inefficient and should be fixed...
 *
 * @param cursor to replace the current pair in.
 * @param new VALUE_PAIR to insert.
 * @return NULL on error, else the VALUE_PAIR we just replaced.
 */
VALUE_PAIR *fr_cursor_replace(vp_cursor_t *cursor, VALUE_PAIR *new)
{
	VALUE_PAIR *vp, **last;

	if (!fr_assert(cursor->first)) return NULL;	/* cursor must have been initialised */

	vp = cursor->current;
	if (!vp) {
		*cursor->first = new;
		return NULL;
	}

	last = cursor->first;
	while (*last != vp) {
	    last = &(*last)->next;
	}

	fr_cursor_next(cursor);   /* Advance the cursor past the one were about to replace */

	*last = new;
	new->next = vp->next;
	vp->next = NULL;

	return vp;
}<|MERGE_RESOLUTION|>--- conflicted
+++ resolved
@@ -53,11 +53,6 @@
 
 /** Setup a cursor to iterate over attribute pairs
  *
-<<<<<<< HEAD
- * @addtogroup module_safe
- *
-=======
->>>>>>> b6ddf031
  * @param cursor Where to initialise the cursor (uses existing structure).
  * @param const_vp to start from.
  * @return the attribute pointed to by vp.
