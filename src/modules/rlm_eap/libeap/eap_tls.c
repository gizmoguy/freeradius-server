--- conflicted
+++ resolved
@@ -954,19 +954,11 @@
 					 */
 					if (!handler->certs) {
 						rdebug_pair(L_DBG_LVL_2, request, vp, "request:");
-<<<<<<< HEAD
-						pairadd(&request->packet->vps, paircopyvp(request->packet, vp));
-					}
-				} else {
-					rdebug_pair(L_DBG_LVL_2, request, vp, "reply:");
-					pairadd(&request->reply->vps, paircopyvp(request->reply, vp));
-=======
 						fr_pair_add(&request->packet->vps, fr_pair_copy(request->packet, vp));
 					}
 				} else {
 					rdebug_pair(L_DBG_LVL_2, request, vp, "reply:");
 					fr_pair_add(&request->reply->vps, fr_pair_copy(request->reply, vp));
->>>>>>> 6e2008c9
 				}
 			}
 			REXDENT();
