--- conflicted
+++ resolved
@@ -32,15 +32,11 @@
 #include <curl/curl.h>
 
 #ifdef HAVE_JSON
-<<<<<<< HEAD
-#include <json-c/json.h>
-=======
 #  if defined(HAVE_JSONMC_JSON_H)
 #    include <json-c/json.h>
 #  elif defined(HAVE_JSON_JSON_H)
 #    include <json/json.h>
 #  endif
->>>>>>> b6ddf031
 #endif
 
 #define REST_URI_MAX_LEN		2048
