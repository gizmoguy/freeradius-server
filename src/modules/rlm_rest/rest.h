/*
 *   This program is free software; you can redistribute it and/or modify
 *   it under the terms of the GNU General Public License as published by
 *   the Free Software Foundation; either version 2 of the License, or
 *   (at your option) any later version.
 *
 *   This program is distributed in the hope that it will be useful,
 *   but WITHOUT ANY WARRANTY; without even the implied warranty of
 *   MERCHANTABILITY or FITNESS FOR A PARTICULAR PURPOSE.  See the
 *   GNU General Public License for more details.
 *
 *   You should have received a copy of the GNU General Public License
 *   along with this program; if not, write to the Free Software
 *   Foundation, Inc., 51 Franklin St, Fifth Floor, Boston, MA 02110-1301, USA
 */

/**
 * $Id$
 *
 * @brief Function prototypes and datatypes for the REST (HTTP) transport.
 * @file rest.h
 *
 * @copyright 2012-2014  Arran Cudbard-Bell <a.cudbard-bell@freeradius.org>
 */

RCSIDH(other_h, "$Id$")

#include <freeradius-devel/connection.h>
#include "config.h"

#define CURL_NO_OLDIES 1
#include <curl/curl.h>

<<<<<<< HEAD
#ifdef HAVE_JSON
#include <json-c/json.h>
#endif
=======
/*
 *	The common JSON library (also tells us if we have json-c)
 */
#include "../rlm_json/json.h"
>>>>>>> 6e2008c9

#define REST_URI_MAX_LEN		2048
#define REST_BODY_MAX_LEN		8192
#define REST_BODY_INIT			1024
#define REST_BODY_MAX_ATTRS		256

typedef enum {
	HTTP_METHOD_UNKNOWN = 0,
	HTTP_METHOD_GET,
	HTTP_METHOD_POST,
	HTTP_METHOD_PUT,
	HTTP_METHOD_PATCH,
	HTTP_METHOD_DELETE,
	HTTP_METHOD_CUSTOM		//!< Must always come last, should not be in method table
} http_method_t;

typedef enum {
	HTTP_BODY_UNKNOWN = 0,
	HTTP_BODY_UNSUPPORTED,
	HTTP_BODY_UNAVAILABLE,
	HTTP_BODY_INVALID,
	HTTP_BODY_NONE,
	HTTP_BODY_CUSTOM_XLAT,
	HTTP_BODY_CUSTOM_LITERAL,
	HTTP_BODY_POST,
	HTTP_BODY_JSON,
	HTTP_BODY_XML,
	HTTP_BODY_YAML,
	HTTP_BODY_HTML,
	HTTP_BODY_PLAIN,
	HTTP_BODY_NUM_ENTRIES
} http_body_type_t;

typedef enum {
	HTTP_AUTH_UNKNOWN = 0,
	HTTP_AUTH_NONE,
	HTTP_AUTH_TLS_SRP,
	HTTP_AUTH_BASIC,
	HTTP_AUTH_DIGEST,
	HTTP_AUTH_DIGEST_IE,
	HTTP_AUTH_GSSNEGOTIATE,
	HTTP_AUTH_NTLM,
	HTTP_AUTH_NTLM_WB,
	HTTP_AUTH_ANY,
	HTTP_AUTH_ANY_SAFE,
	HTTP_AUTH_NUM_ENTRIES
} http_auth_type_t;

/*
 *	Must be updated (in rest.c) if additional values are added to
 *	http_body_type_t
 */
extern const http_body_type_t http_body_type_supported[HTTP_BODY_NUM_ENTRIES];

extern const unsigned long http_curl_auth[HTTP_AUTH_NUM_ENTRIES];

extern const FR_NAME_NUMBER http_auth_table[];

extern const FR_NAME_NUMBER http_method_table[];

extern const FR_NAME_NUMBER http_body_type_table[];

extern const FR_NAME_NUMBER http_content_type_table[];

/*
 *	Structure for section configuration
 */
typedef struct rlm_rest_section_t {
	char const		*name;		//!< Section name.
	char const		*uri;		//!< URI to send HTTP request to.

	char const		*method_str;	//!< The string version of the HTTP method.
	http_method_t		method;		//!< What HTTP method should be used, GET, POST etc...

	char const		*body_str;	//!< The string version of the encoding/content type.
	http_body_type_t	body;		//!< What encoding type should be used.

	char const		*force_to_str;	//!< Force decoding with this decoder.
	http_body_type_t	force_to;	//!< Override the Content-Type header in the response
						//!< to force decoding as a particular type.

	char const		*data;		//!< Custom body data (optional).

	char const		*auth_str;	//!< The string version of the Auth-Type.
	http_auth_type_t	auth;		//!< HTTP auth type.
	bool			require_auth;	//!< Whether HTTP-Auth is required or not.
	char const		*username;	//!< Username used for HTTP-Auth
	char const		*password;	//!< Password used for HTTP-Auth

	char const		*tls_certificate_file;
	char const		*tls_private_key_file;
	char const		*tls_private_key_password;
	char const		*tls_ca_file;
	char const		*tls_ca_path;
	char const		*tls_random_file;
	bool			tls_check_cert;
	bool			tls_check_cert_cn;

	struct timeval		timeout_tv;	//!< Timeout timeval.
	long			timeout;	//!< Timeout in ms.
	uint32_t		chunk;		//!< Max chunk-size (mainly for testing the encoders)
} rlm_rest_section_t;

/*
 *	Structure for module configuration
 */
typedef struct rlm_rest_t {
	char const		*xlat_name;	//!< Instance name.

	char const		*connect_uri;	//!< URI we attempt to connect to, to pre-establish
						//!< TCP connections.

	fr_connection_pool_t	*pool;		//!< Pointer to the connection pool.

	rlm_rest_section_t	authorize;	//!< Configuration specific to authorisation.
	rlm_rest_section_t	authenticate;	//!< Configuration specific to authentication.
	rlm_rest_section_t	accounting;	//!< Configuration specific to accounting.
	rlm_rest_section_t	checksimul;	//!< Configuration specific to simultaneous session
						//!< checking.
	rlm_rest_section_t	post_auth;	//!< Configuration specific to Post-auth
} rlm_rest_t;

/*
 *	States for stream based attribute encoders
 */
typedef enum {
	READ_STATE_INIT	= 0,
	READ_STATE_ATTR_BEGIN,
	READ_STATE_ATTR_CONT,
	READ_STATE_ATTR_END,
	READ_STATE_END,
} read_state_t;

/*
 *	States for the response parser
 */
typedef enum {
	WRITE_STATE_INIT = 0,
	WRITE_STATE_PARSE_HEADERS,
	WRITE_STATE_PARSE_CONTENT,
	WRITE_STATE_DISCARD,
} write_state_t;

/*
 *	Outbound data context (passed to CURLOPT_READFUNCTION as CURLOPT_READDATA)
 */
typedef struct rlm_rest_request_t {
	rlm_rest_t		*instance;	//!< This instance of rlm_rest.
	REQUEST			*request;	//!< Current request.
	read_state_t		state;		//!< Encoder state

	vp_cursor_t		cursor;		//!< Cursor pointing to the start of the list to encode.

	size_t			chunk;		//!< Chunk size

	void			*encoder;	//!< Encoder specific data.
} rlm_rest_request_t;

/*
 *	Curl inbound data context (passed to CURLOPT_WRITEFUNCTION and
 *	CURLOPT_HEADERFUNCTION as CURLOPT_WRITEDATA and CURLOPT_HEADERDATA)
 */
typedef struct rlm_rest_response_t {
	rlm_rest_t		*instance;	//!< This instance of rlm_rest.
	REQUEST			*request;	//!< Current request.
	write_state_t		state;		//!< Decoder state.

	char 			*buffer;	//!< Raw incoming HTTP data.
	size_t		 	alloc;		//!< Space allocated for buffer.
	size_t		 	used;		//!< Space used in buffer.

	int		 	code;		//!< HTTP Status Code.
	http_body_type_t	type;		//!< HTTP Content Type.
	http_body_type_t	force_to;	//!< Force decoding the body type as a particular encoding.

	void			*decoder;	//!< Decoder specific data.
} rlm_rest_response_t;

/*
 *	Curl context data
 */
typedef struct rlm_rest_curl_context_t {
	struct curl_slist	*headers;	//!< Any HTTP headers which will be sent with the
						//!< request.

	char			*body;		//!< Pointer to the buffer which contains body data/
						//!< Only used when not performing chunked encoding.

	rlm_rest_request_t	request;	//!< Request context data.
	rlm_rest_response_t	response;	//!< Response context data.
} rlm_rest_curl_context_t;

/*
 *	Connection API handle
 */
typedef struct rlm_rest_handle_t {
	void			*handle;	//!< Real Handle.
	rlm_rest_curl_context_t	*ctx;		//!< Context.
} rlm_rest_handle_t;

/*
 *	Function prototype for rest_read_wrapper. Matches CURL's
 *	CURLOPT_READFUNCTION prototype.
 */
typedef size_t (*rest_read_t)(void *ptr, size_t size, size_t nmemb,
			      void *userdata);

/*
 *	Connection API callbacks
 */
int rest_init(rlm_rest_t *instance);

void rest_cleanup(void);

void *mod_conn_create(TALLOC_CTX *ctx, void *instance, struct timeval const *timeout);

int mod_conn_alive(void *instance, void *handle);

/*
 *	Request processing API
 */
int rest_request_config(rlm_rest_t *instance,
			rlm_rest_section_t *section, REQUEST *request,
			void *handle, http_method_t method,
			http_body_type_t type, char const *uri,
			char const *username, char const *password) CC_HINT(nonnull (1,2,3,4,7));

int rest_request_perform(rlm_rest_t *instance,
			 rlm_rest_section_t *section, REQUEST *request,
			 void *handle);

int rest_response_decode(rlm_rest_t *instance,
			UNUSED rlm_rest_section_t *section, REQUEST *request,
			void *handle);

void rest_response_error(REQUEST *request, rlm_rest_handle_t *handle);

void rest_request_cleanup(rlm_rest_t *instance, rlm_rest_section_t *section,
			  void *handle);

#define rest_get_handle_code(_handle)(((rlm_rest_curl_context_t*)((rlm_rest_handle_t*)_handle)->ctx)->response.code)

#define rest_get_handle_type(_handle)(((rlm_rest_curl_context_t*)((rlm_rest_handle_t*)_handle)->ctx)->response.type)

size_t rest_get_handle_data(char const **out, rlm_rest_handle_t *handle);

/*
 *	Helper functions
 */
size_t rest_uri_escape(UNUSED REQUEST *request, char *out, size_t outlen, char const *raw, UNUSED void *arg);
ssize_t rest_uri_build(char **out, rlm_rest_t *instance, REQUEST *request, char const *uri);
ssize_t rest_uri_host_unescape(char **out, UNUSED rlm_rest_t *instance, REQUEST *request,
			       void *handle, char const *uri);<|MERGE_RESOLUTION|>--- conflicted
+++ resolved
@@ -31,16 +31,10 @@
 #define CURL_NO_OLDIES 1
 #include <curl/curl.h>
 
-<<<<<<< HEAD
-#ifdef HAVE_JSON
-#include <json-c/json.h>
-#endif
-=======
 /*
  *	The common JSON library (also tells us if we have json-c)
  */
 #include "../rlm_json/json.h"
->>>>>>> 6e2008c9
 
 #define REST_URI_MAX_LEN		2048
 #define REST_BODY_MAX_LEN		8192
