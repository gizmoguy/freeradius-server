AC_PREREQ([2.53])
AC_INIT(rlm_rest.c)
AC_REVISION($Revision$)
AC_DEFUN(modname,[rlm_rest])
AC_CONFIG_HEADER(config.h)
m4_include([m4/libcurl_check_config.m4])

if test x$with_[]modname != xno; then

	AC_PROG_CC
	AC_PROG_CPP

	dnl put configuration checks here.
	dnl set $fail to what's missing, on fatal errors.
	dnl use AC_MSG_WARN() on important messages.

	dnl ############################################################
	dnl # Check for curl
	dnl ############################################################

	LIBCURL_CHECK_CONFIG([], [7.19.1])

	if test "x$libcurl_cv_lib_version_ok" != "xyes"; then
		fail="$fail libcurl >= 7.19.2"
	elif test "x$libcurl_cv_lib_curl_usable" != "xyes"; then
		fail="$fail libcurl"
	else
		if test x$libcurl_protocol_HTTP != xyes; then
			fail="$fail libcurl_protocol_http"
		fi

		if test x$libcurl_protocol_HTTPS != xyes || test x$libcurl_feature_SSL != xyes; then
			AC_MSG_WARN([silently building without HTTPS support. requires: libcurl_protocol_https.])
		else
            AC_MSG_NOTICE([curl-config's cflags were \"${LIBCURL_CPPFLAGS}\"])
		    LIBCURL_CPPFLAGS=$(echo "$LIBCURL_CPPFLAGS" | sed 's/-I[ ]*/-isystem /g')
		    AC_MSG_NOTICE([Sanitized cflags are \"$(echo "${LIBCURL_CPPFLAGS}" | sed 's/-I[ ]*/-isystem /g')\"])
		fi
	fi

	dnl ############################################################
	dnl # Check for json-c
	dnl ############################################################

	dnl extra argument: --with-jsonc-include-dir=DIR
	jsonc_include_dir=
	AC_ARG_WITH(jsonc-include-dir,
		[AS_HELP_STRING([--with-jsonc-include-dir=DIR],
		[Directory where the json-c includes may be found])],
		[case "$withval" in
		    no)
			AC_MSG_ERROR(Need jsonc-include-dir)
		    ;;
			yes)
		    ;;
		    *)
			jsonc_include_dir="$withval"
		    ;;
		esac])

	dnl extra argument: --with-jsonc-lib-dir=DIR
	jsonc_lib_dir=
	AC_ARG_WITH(jsonc-lib-dir,
	[AS_HELP_STRING([--with-jsonc-lib-dir=DIR],
		[Directory where the json-c libraries may be found])],
		[case "$withval" in
		    no)
			AC_MSG_ERROR(Need jsonc-lib-dir)
			;;
		    yes)
			;;
		    *)
			jsonc_lib_dir="$withval"
			;;
		esac])

	dnl extra argument: --with-jsonc-dir=DIR
	AC_ARG_WITH(jsonc-dir,
	[AS_HELP_STRING([--with-jsonc-dir=DIR],
		[Base directory where json-c is installed])],
		[case "$withval" in
		    no)
			AC_MSG_ERROR(Need json-c-dir)
			;;
		    yes)
			;;
		    *)
			jsonc_lib_dir="$withval/lib"
			jsonc_include_dir="$withval/include"
			;;
		esac])


	dnl ############################################################
	dnl # Check for json-c header files
	dnl ############################################################

	have_json="yes"
	smart_try_dir="$jsonc_include_dir"
<<<<<<< HEAD
	FR_SMART_CHECK_INCLUDE([json-c/json.h])
	if test "x$ac_cv_header_jsonmc_json_h" != "xyes"; then
		have_json="no"
		AC_MSG_WARN([json-c headers not found. Use --with-jsonc-include-dir=<path>.])
=======
	FR_SMART_CHECK_INCLUDE([json/json.h])
	if test "x$ac_cv_header_json_json_h" != "xyes"; then
		FR_SMART_CHECK_INCLUDE([json-c/json.h])
		if test "x$ac_cv_header_jsonmc_json_h" != "xyes"; then
			have_json="no"
			AC_MSG_WARN([json-c headers not found. Use --with-jsonc-include-dir=<path>.])
			fail="$fail json.h"
		else
			AC_DEFINE([HAVE_JSONMC_JSON_H],[1],[json.h is at json-c/json.h relative to include dir])
		fi
	else
		AC_DEFINE([HAVE_JSON_JSON_H],[1],[json.h is at json/json.h relative to include dir])
>>>>>>> b6ddf031
	fi

	dnl ############################################################
	dnl # Check for json-c libraries
	dnl ############################################################

	smart_try_dir="$jsonc_lib_dir"
	dnl # Use a json-c specific function which is only
	dnl # available in newer versions.
	FR_SMART_CHECK_LIB([json-c], [json_c_version])
	if test "x$ac_cv_lib_json_c_json_c_version" != "xyes"
	then
		dnl # Use a function which is included in legacy versions
		dnl # but which may be available in other json libraries
		FR_SMART_CHECK_LIB([json], [json_tokener_new])
		if test "x$ac_cv_lib_json_json_tokener_new" != "xyes"
		then
			have_json="no"
		fi
	fi

	if test "x$have_json" = "xyes"; then
		dnl # Ensure we use the library we just found the rest of the checks
		LDFLAGS="$SMART_LIBS"

		dnl # Add any optional functions here
		AC_CHECK_FUNCS(\
			json_c_version \
			json_type_to_name
		)

		AC_DEFINE([HAVE_JSON],[1],[Build with JSON support from json-c])
	else
		AC_MSG_WARN([json-c libraries not found. Use --with-jsonc-lib-dir=<path>.])
		AC_MSG_WARN([silently building without JSON support. requires: json-c])
	fi

	targetname=modname
else
	targetname=
	echo \*\*\* module modname is disabled.
fi

dnl  Don't change this section.
if test x"$fail" != x""; then
	if test x"${enable_strict_dependencies}" = x"yes"; then
		AC_MSG_ERROR([set --without-]modname[ to disable it explicitly.])
	else
		AC_MSG_WARN([silently not building ]modname[.])
		AC_MSG_WARN([FAILURE: ]modname[ requires: $fail.]);
		targetname=""
	fi
fi

mod_ldflags="$LIBCURL $SMART_LIBS"
mod_cflags="$LIBCURL_CPPFLAGS $SMART_CPPFLAGS"

AC_SUBST(mod_cflags)
AC_SUBST(mod_ldflags)

AC_SUBST(targetname)
AC_OUTPUT(all.mk)
<|MERGE_RESOLUTION|>--- conflicted
+++ resolved
@@ -97,12 +97,6 @@
 
 	have_json="yes"
 	smart_try_dir="$jsonc_include_dir"
-<<<<<<< HEAD
-	FR_SMART_CHECK_INCLUDE([json-c/json.h])
-	if test "x$ac_cv_header_jsonmc_json_h" != "xyes"; then
-		have_json="no"
-		AC_MSG_WARN([json-c headers not found. Use --with-jsonc-include-dir=<path>.])
-=======
 	FR_SMART_CHECK_INCLUDE([json/json.h])
 	if test "x$ac_cv_header_json_json_h" != "xyes"; then
 		FR_SMART_CHECK_INCLUDE([json-c/json.h])
@@ -115,7 +109,6 @@
 		fi
 	else
 		AC_DEFINE([HAVE_JSON_JSON_H],[1],[json.h is at json/json.h relative to include dir])
->>>>>>> b6ddf031
 	fi
 
 	dnl ############################################################
