/*
 *   This program is is free software; you can redistribute it and/or modify
 *   it under the terms of the GNU General Public License as published by
 *   the Free Software Foundation; either version 2 of the License, or (at
 *   your option) any later version.
 *
 *   This program is distributed in the hope that it will be useful,
 *   but WITHOUT ANY WARRANTY; without even the implied warranty of
 *   MERCHANTABILITY or FITNESS FOR A PARTICULAR PURPOSE.  See the
 *   GNU General Public License for more details.
 *
 *   You should have received a copy of the GNU General Public License
 *   along with this program; if not, write to the Free Software
 *   Foundation, Inc., 51 Franklin St, Fifth Floor, Boston, MA 02110-1301, USA
 */

/**
 * $Id$
 * @file rlm_sql.c
 * @brief Implements SQL 'users' file, and SQL accounting.
 *
 * @copyright 2012-2014  Arran Cudbard-Bell <a.cudbardb@freeradius.org>
 * @copyright 2000,2006  The FreeRADIUS server project
 * @copyright 2000  Mike Machado <mike@innercite.com>
 * @copyright 2000  Alan DeKok <aland@ox.org>
 */
RCSID("$Id$")

#include <ctype.h>

#include <freeradius-devel/radiusd.h>
#include <freeradius-devel/modules.h>
#include <freeradius-devel/token.h>
#include <freeradius-devel/rad_assert.h>
#include <freeradius-devel/exfile.h>

#include <sys/stat.h>

#include "rlm_sql.h"

/*
 *	So we can do pass2 xlat checks on the queries.
 */
static const CONF_PARSER query_config[] = {
	{ "query", FR_CONF_OFFSET(PW_TYPE_STRING | PW_TYPE_XLAT | PW_TYPE_MULTI, rlm_sql_config_t, accounting.query), NULL },

	CONF_PARSER_TERMINATOR
};

/*
 *	For now hard-code the subsections.  This isn't perfect, but it
 *	helps the average case.
 */
static const CONF_PARSER type_config[] = {
	{ "accounting-on", FR_CONF_POINTER(PW_TYPE_SUBSECTION, NULL), (void const *) query_config },
	{ "accounting-off", FR_CONF_POINTER(PW_TYPE_SUBSECTION, NULL), (void const *) query_config },
	{ "start", FR_CONF_POINTER(PW_TYPE_SUBSECTION, NULL), (void const *) query_config },
	{ "interim-update", FR_CONF_POINTER(PW_TYPE_SUBSECTION, NULL), (void const *) query_config },
	{ "stop", FR_CONF_POINTER(PW_TYPE_SUBSECTION, NULL), (void const *) query_config },

	CONF_PARSER_TERMINATOR
};

static const CONF_PARSER acct_config[] = {
	{ "reference", FR_CONF_OFFSET(PW_TYPE_STRING | PW_TYPE_XLAT, rlm_sql_config_t, accounting.reference), ".query" },
	{ "logfile", FR_CONF_OFFSET(PW_TYPE_STRING | PW_TYPE_XLAT, rlm_sql_config_t, accounting.logfile), NULL },

	{ "type", FR_CONF_POINTER(PW_TYPE_SUBSECTION, NULL), (void const *) type_config },

	CONF_PARSER_TERMINATOR
};

static const CONF_PARSER postauth_config[] = {
	{ "reference", FR_CONF_OFFSET(PW_TYPE_STRING | PW_TYPE_XLAT, rlm_sql_config_t, postauth.reference), ".query" },
	{ "logfile", FR_CONF_OFFSET(PW_TYPE_STRING | PW_TYPE_XLAT, rlm_sql_config_t, postauth.logfile), NULL },

	{ "query", FR_CONF_OFFSET(PW_TYPE_STRING | PW_TYPE_XLAT | PW_TYPE_MULTI, rlm_sql_config_t, postauth.query), NULL },
	CONF_PARSER_TERMINATOR
};

static const CONF_PARSER module_config[] = {
	{ "driver", FR_CONF_OFFSET(PW_TYPE_STRING, rlm_sql_config_t, sql_driver_name), "rlm_sql_null" },
<<<<<<< HEAD
	{ "server", FR_CONF_OFFSET(PW_TYPE_STRING, rlm_sql_config_t, sql_server), "localhost" },
=======
	{ "server", FR_CONF_OFFSET(PW_TYPE_STRING, rlm_sql_config_t, sql_server), "" },	/* Must be zero length so drivers can determine if it was set */
>>>>>>> b6ddf031
	{ "port", FR_CONF_OFFSET(PW_TYPE_INTEGER, rlm_sql_config_t, sql_port), "0" },
	{ "login", FR_CONF_OFFSET(PW_TYPE_STRING, rlm_sql_config_t, sql_login), "" },
	{ "password", FR_CONF_OFFSET(PW_TYPE_STRING | PW_TYPE_SECRET, rlm_sql_config_t, sql_password), "" },
	{ "radius_db", FR_CONF_OFFSET(PW_TYPE_STRING, rlm_sql_config_t, sql_db), "radius" },
	{ "read_groups", FR_CONF_OFFSET(PW_TYPE_BOOLEAN, rlm_sql_config_t, read_groups), "yes" },
	{ "read_profiles", FR_CONF_OFFSET(PW_TYPE_BOOLEAN, rlm_sql_config_t, read_profiles), "yes" },
	{ "readclients", FR_CONF_OFFSET(PW_TYPE_BOOLEAN | PW_TYPE_DEPRECATED, rlm_sql_config_t, do_clients), NULL },
	{ "read_clients", FR_CONF_OFFSET(PW_TYPE_BOOLEAN, rlm_sql_config_t, do_clients), "no" },
	{ "deletestalesessions", FR_CONF_OFFSET(PW_TYPE_BOOLEAN | PW_TYPE_DEPRECATED, rlm_sql_config_t, delete_stale_sessions), NULL },
	{ "delete_stale_sessions", FR_CONF_OFFSET(PW_TYPE_BOOLEAN, rlm_sql_config_t, delete_stale_sessions), "yes" },
	{ "sql_user_name", FR_CONF_OFFSET(PW_TYPE_STRING | PW_TYPE_XLAT, rlm_sql_config_t, query_user), "" },
	{ "logfile", FR_CONF_OFFSET(PW_TYPE_STRING | PW_TYPE_XLAT, rlm_sql_config_t, logfile), NULL },
	{ "default_user_profile", FR_CONF_OFFSET(PW_TYPE_STRING, rlm_sql_config_t, default_profile), "" },
	{ "nas_query", FR_CONF_OFFSET(PW_TYPE_STRING | PW_TYPE_DEPRECATED, rlm_sql_config_t, client_query), NULL },
	{ "client_query", FR_CONF_OFFSET(PW_TYPE_STRING, rlm_sql_config_t, client_query), "SELECT id,nasname,shortname,type,secret FROM nas" },
	{ "open_query", FR_CONF_OFFSET(PW_TYPE_STRING, rlm_sql_config_t, connect_query), NULL },

	{ "authorize_check_query", FR_CONF_OFFSET(PW_TYPE_STRING | PW_TYPE_XLAT, rlm_sql_config_t, authorize_check_query), NULL },
	{ "authorize_reply_query", FR_CONF_OFFSET(PW_TYPE_STRING | PW_TYPE_XLAT, rlm_sql_config_t, authorize_reply_query), NULL },

	{ "authorize_group_check_query", FR_CONF_OFFSET(PW_TYPE_STRING | PW_TYPE_XLAT, rlm_sql_config_t, authorize_group_check_query), NULL },
	{ "authorize_group_reply_query", FR_CONF_OFFSET(PW_TYPE_STRING | PW_TYPE_XLAT, rlm_sql_config_t, authorize_group_reply_query), NULL },
	{ "group_membership_query", FR_CONF_OFFSET(PW_TYPE_STRING | PW_TYPE_XLAT, rlm_sql_config_t, groupmemb_query), NULL },
#ifdef WITH_SESSION_MGMT
	{ "simul_count_query", FR_CONF_OFFSET(PW_TYPE_STRING | PW_TYPE_XLAT, rlm_sql_config_t, simul_count_query), NULL },
	{ "simul_verify_query", FR_CONF_OFFSET(PW_TYPE_STRING | PW_TYPE_XLAT, rlm_sql_config_t, simul_verify_query), NULL },
#endif
	{ "safe-characters", FR_CONF_OFFSET(PW_TYPE_STRING | PW_TYPE_DEPRECATED, rlm_sql_config_t, allowed_chars), NULL },
	{ "safe_characters", FR_CONF_OFFSET(PW_TYPE_STRING, rlm_sql_config_t, allowed_chars), "@abcdefghijklmnopqrstuvwxyzABCDEFGHIJKLMNOPQRSTUVWXYZ0123456789.-_: /" },

	/*
	 *	This only works for a few drivers.
	 */
	{ "query_timeout", FR_CONF_OFFSET(PW_TYPE_INTEGER, rlm_sql_config_t, query_timeout), NULL },

	{ "accounting", FR_CONF_POINTER(PW_TYPE_SUBSECTION, NULL), (void const *) acct_config },

	{ "post-auth", FR_CONF_POINTER(PW_TYPE_SUBSECTION, NULL), (void const *) postauth_config },
	CONF_PARSER_TERMINATOR
};

/*
 *	Fall-Through checking function from rlm_files.c
 */
static sql_fall_through_t fall_through(VALUE_PAIR *vp)
{
	VALUE_PAIR *tmp;
	tmp = fr_pair_find_by_num(vp, PW_FALL_THROUGH, 0, TAG_ANY);

	return tmp ? tmp->vp_integer : FALL_THROUGH_DEFAULT;
}

/*
 *	Yucky prototype.
 */
static int generate_sql_clients(rlm_sql_t *inst);
static size_t sql_escape_func(REQUEST *, char *out, size_t outlen, char const *in, void *arg);

/*
 *			SQL xlat function
 *
 *  For selects the first value of the first column will be returned,
 *  for inserts, updates and deletes the number of rows affected will be
 *  returned instead.
 */
static ssize_t sql_xlat(void *instance, REQUEST *request, char const *query, char *out, size_t freespace)
{
	rlm_sql_handle_t	*handle = NULL;
	rlm_sql_row_t		row;
	rlm_sql_t		*inst = instance;
	sql_rcode_t		rcode;
	ssize_t			ret = 0;
	size_t			len = 0;

	/*
	 *	Add SQL-User-Name attribute just in case it is needed
	 *	We could search the string fmt for SQL-User-Name to see if this is
	 * 	needed or not
	 */
	sql_set_user(inst, request, NULL);

	handle = fr_connection_get(inst->pool);	/* connection pool should produce error */
	if (!handle) return 0;

	rlm_sql_query_log(inst, request, NULL, query);

	/*
	 *	If the query starts with any of the following prefixes,
	 *	then return the number of rows affected
	 */
	if ((strncasecmp(query, "insert", 6) == 0) ||
	    (strncasecmp(query, "update", 6) == 0) ||
	    (strncasecmp(query, "delete", 6) == 0)) {
		int numaffected;
		char buffer[21]; /* 64bit max is 20 decimal chars + null byte */

		rcode = rlm_sql_query(inst, request, &handle, query);
		if (rcode != RLM_SQL_OK) {
		query_error:
			RERROR("SQL query failed: %s", fr_int2str(sql_rcode_table, rcode, "<INVALID>"));

			ret = -1;
			goto finish;
		}

		numaffected = (inst->module->sql_affected_rows)(handle, inst->config);
		if (numaffected < 1) {
			RDEBUG("SQL query affected no rows");

			goto finish;
		}

		/*
		 *	Don't chop the returned number if freespace is
		 *	too small.  This hack is necessary because
		 *	some implementations of snprintf return the
		 *	size of the written data, and others return
		 *	the size of the data they *would* have written
		 *	if the output buffer was large enough.
		 */
		snprintf(buffer, sizeof(buffer), "%d", numaffected);

		len = strlen(buffer);
		if (len >= freespace){
			RDEBUG("rlm_sql (%s): Can't write result, insufficient string space", inst->name);

			(inst->module->sql_finish_query)(handle, inst->config);

			ret = -1;
			goto finish;
		}

		memcpy(out, buffer, len + 1); /* we did bounds checking above */
		ret = len;

		(inst->module->sql_finish_query)(handle, inst->config);

		goto finish;
	} /* else it's a SELECT statement */

	rcode = rlm_sql_select_query(inst, request, &handle, query);
	if (rcode != RLM_SQL_OK) goto query_error;

	rcode = rlm_sql_fetch_row(inst, request, &handle);
	if (rcode) {
		(inst->module->sql_finish_select_query)(handle, inst->config);
		goto query_error;
	}

	row = handle->row;
	if (!row) {
		RDEBUG("SQL query returned no results");
		(inst->module->sql_finish_select_query)(handle, inst->config);
		ret = -1;

		goto finish;
	}

	if (!row[0]){
		RDEBUG("NULL value in first column of result");
		(inst->module->sql_finish_select_query)(handle, inst->config);
		ret = -1;

		goto finish;
	}

	len = strlen(row[0]);
	if (len >= freespace){
		RDEBUG("Insufficient string space");
		(inst->module->sql_finish_select_query)(handle, inst->config);

		ret = -1;
		goto finish;
	}

	strlcpy(out, row[0], freespace);
	ret = len;

	(inst->module->sql_finish_select_query)(handle, inst->config);

finish:
	fr_connection_release(inst->pool, handle);

	return ret;
}

static int generate_sql_clients(rlm_sql_t *inst)
{
	rlm_sql_handle_t *handle;
	rlm_sql_row_t row;
	unsigned int i = 0;
	RADCLIENT *c;

	DEBUG("rlm_sql (%s): Processing generate_sql_clients",
	      inst->name);

	DEBUG("rlm_sql (%s) in generate_sql_clients: query is %s",
	      inst->name, inst->config->client_query);

	handle = fr_connection_get(inst->pool);
	if (!handle) return -1;

	if (rlm_sql_select_query(inst, NULL, &handle, inst->config->client_query) != RLM_SQL_OK) return -1;

	while ((rlm_sql_fetch_row(inst, NULL, &handle) == 0) && (row = handle->row)) {
		char *server = NULL;
		i++;

		/*
		 *  The return data for each row MUST be in the following order:
		 *
		 *  0. Row ID (currently unused)
		 *  1. Name (or IP address)
		 *  2. Shortname
		 *  3. Type
		 *  4. Secret
		 *  5. Virtual Server (optional)
		 */
		if (!row[0]){
			ERROR("rlm_sql (%s): No row id found on pass %d",inst->name,i);
			continue;
		}
		if (!row[1]){
			ERROR("rlm_sql (%s): No nasname found for row %s",inst->name,row[0]);
			continue;
		}
		if (!row[2]){
			ERROR("rlm_sql (%s): No short name found for row %s",inst->name,row[0]);
			continue;
		}
		if (!row[4]){
			ERROR("rlm_sql (%s): No secret found for row %s",inst->name,row[0]);
			continue;
		}

		if (((inst->module->sql_num_fields)(handle, inst->config) > 5) && (row[5] != NULL) && *row[5]) {
			server = row[5];
		}

		DEBUG("rlm_sql (%s): Adding client %s (%s) to %s clients list",
		      inst->name,
		      row[1], row[2], server ? server : "global");

		/* FIXME: We should really pass a proper ctx */
		c = client_afrom_query(NULL,
				      row[1],	/* identifier */
				      row[4],	/* secret */
				      row[2],	/* shortname */
				      row[3],	/* type */
				      server,	/* server */
				      false);	/* require message authenticator */
		if (!c) {
			continue;
		}

		if (!client_add(NULL, c)) {
			WARN("Failed to add client, possible duplicate?");

			client_free(c);
			continue;
		}

		DEBUG("rlm_sql (%s): Client \"%s\" (%s) added", c->longname, c->shortname,
		      inst->name);
	}

	(inst->module->sql_finish_select_query)(handle, inst->config);
	fr_connection_release(inst->pool, handle);

	return 0;
}


/*
 *	Translate the SQL queries.
 */
static size_t sql_escape_func(UNUSED REQUEST *request, char *out, size_t outlen,
			      char const *in, void *arg)
{
	rlm_sql_t *inst = arg;
	size_t len = 0;

	while (in[0]) {
		size_t utf8_len;

		/*
		 *	Allow all multi-byte UTF8 characters.
		 */
		utf8_len = fr_utf8_char((uint8_t const *) in, -1);
		if (utf8_len > 1) {
			if (outlen <= utf8_len) break;

			memcpy(out, in, utf8_len);
			in += utf8_len;
			out += utf8_len;

			outlen -= utf8_len;
			len += utf8_len;
			continue;
		}

		/*
		 *	Because we register our own escape function
		 *	we're now responsible for escaping all special
		 *	chars in an xlat expansion or attribute value.
		 */
		switch (in[0]) {
		case '\n':
			if (outlen <= 2) break;
			out[0] = '\\';
			out[1] = 'n';

			in++;
			out += 2;
			outlen -= 2;
			len += 2;
			break;

		case '\r':
			if (outlen <= 2) break;
			out[0] = '\\';
			out[1] = 'r';

			in++;
			out += 2;
			outlen -= 2;
			len += 2;
			break;

		case '\t':
			if (outlen <= 2) break;
			out[0] = '\\';
			out[1] = 't';

			in++;
			out += 2;
			outlen -= 2;
			len += 2;
			break;
		}

		/*
		 *	Non-printable characters get replaced with their
		 *	mime-encoded equivalents.
		 */
		if ((in[0] < 32) ||
		    strchr(inst->config->allowed_chars, *in) == NULL) {
			/*
			 *	Only 3 or less bytes available.
			 */
			if (outlen <= 3) {
				break;
			}

			snprintf(out, outlen, "=%02X", (unsigned char) in[0]);
			in++;
			out += 3;
			outlen -= 3;
			len += 3;
			continue;
		}

		/*
		 *	Only one byte left.
		 */
		if (outlen <= 1) {
			break;
		}

		/*
		 *	Allowed character.
		 */
		*out = *in;
		out++;
		in++;
		outlen--;
		len++;
	}
	*out = '\0';
	return len;
}

/*
 *	Set the SQL user name.
 *
 *	We don't call the escape function here. The resulting string
 *	will be escaped later in the queries xlat so we don't need to
 *	escape it twice. (it will make things wrong if we have an
 *	escape candidate character in the username)
 */
int sql_set_user(rlm_sql_t *inst, REQUEST *request, char const *username)
{
	char *expanded = NULL;
	VALUE_PAIR *vp = NULL;
	char const *sqluser;
	ssize_t len;

	rad_assert(request->packet != NULL);

	if (username != NULL) {
		sqluser = username;
	} else if (inst->config->query_user[0] != '\0') {
		sqluser = inst->config->query_user;
	} else {
		return 0;
	}

	len = radius_axlat(&expanded, request, sqluser, NULL, NULL);
	if (len < 0) {
		return -1;
	}

	vp = fr_pair_afrom_da(request->packet, inst->sql_user);
	if (!vp) {
		talloc_free(expanded);
		return -1;
	}

	fr_pair_value_strsteal(vp, expanded);
	RDEBUG2("SQL-User-Name set to '%s'", vp->vp_strvalue);
	vp->op = T_OP_SET;
	radius_pairmove(request, &request->packet->vps, vp, false);	/* needs to be pair move else op is not respected */

	return 0;
}

/*
 *	Do a set/unset user, so it's a bit clearer what's going on.
 */
#define sql_unset_user(_i, _r) fr_pair_delete_by_num(&_r->packet->vps, _i->sql_user->attr, _i->sql_user->vendor, TAG_ANY)

static int sql_get_grouplist(rlm_sql_t *inst, rlm_sql_handle_t **handle, REQUEST *request,
			     rlm_sql_grouplist_t **phead)
{
	char    *expanded = NULL;
	int     num_groups = 0;
	rlm_sql_row_t row;
	rlm_sql_grouplist_t *entry;
	int ret;

	/* NOTE: sql_set_user should have been run before calling this function */

	entry = *phead = NULL;

	if (!inst->config->groupmemb_query) return 0;

	if (radius_axlat(&expanded, request, inst->config->groupmemb_query, sql_escape_func, inst) < 0) return -1;

	ret = rlm_sql_select_query(inst, request, handle, expanded);
	talloc_free(expanded);
	if (ret != RLM_SQL_OK) return -1;

	while (rlm_sql_fetch_row(inst, request, handle) == 0) {
		row = (*handle)->row;
		if (!row)
			break;

		if (!row[0]){
			RDEBUG("row[0] returned NULL");
			(inst->module->sql_finish_select_query)(*handle, inst->config);
			talloc_free(entry);
			return -1;
		}

		if (!*phead) {
			*phead = talloc_zero(*handle, rlm_sql_grouplist_t);
			entry = *phead;
		} else {
			entry->next = talloc_zero(*phead, rlm_sql_grouplist_t);
			entry = entry->next;
		}
		entry->next = NULL;
		entry->name = talloc_typed_strdup(entry, row[0]);

		num_groups++;
	}

	(inst->module->sql_finish_select_query)(*handle, inst->config);

	return num_groups;
}


/*
 * sql groupcmp function. That way we can do group comparisons (in the users file for example)
 * with the group memberships reciding in sql
 * The group membership query should only return one element which is the username. The returned
 * username will then be checked with the passed check string.
 */
static int sql_groupcmp(void *instance, REQUEST *request, UNUSED VALUE_PAIR *request_vp,
			VALUE_PAIR *check, UNUSED VALUE_PAIR *check_pairs,
			UNUSED VALUE_PAIR **reply_pairs) CC_HINT(nonnull (1, 2, 4));

static int sql_groupcmp(void *instance, REQUEST *request, UNUSED VALUE_PAIR *request_vp,
			VALUE_PAIR *check, UNUSED VALUE_PAIR *check_pairs,
			UNUSED VALUE_PAIR **reply_pairs)
{
	rlm_sql_handle_t *handle;
	rlm_sql_t *inst = instance;
	rlm_sql_grouplist_t *head, *entry;

	RDEBUG("sql_groupcmp");

	if (check->vp_length == 0){
		RDEBUG("sql_groupcmp: Illegal group name");
		return 1;
	}

	/*
	 *	Set, escape, and check the user attr here
	 */
	if (sql_set_user(inst, request, NULL) < 0)
		return 1;

	/*
	 *	Get a socket for this lookup
	 */
	handle = fr_connection_get(inst->pool);
	if (!handle) {
		return 1;
	}

	/*
	 *	Get the list of groups this user is a member of
	 */
	if (sql_get_grouplist(inst, &handle, request, &head) < 0) {
		REDEBUG("Error getting group membership");
		fr_connection_release(inst->pool, handle);
		return 1;
	}

	for (entry = head; entry != NULL; entry = entry->next) {
		if (strcmp(entry->name, check->vp_strvalue) == 0){
			RDEBUG("sql_groupcmp finished: User is a member of group %s",
			       check->vp_strvalue);
			talloc_free(head);
			fr_connection_release(inst->pool, handle);
			return 0;
		}
	}

	/* Free the grouplist */
	talloc_free(head);
	fr_connection_release(inst->pool, handle);

	RDEBUG("sql_groupcmp finished: User is NOT a member of group %s", check->vp_strvalue);

	return 1;
}

static rlm_rcode_t rlm_sql_process_groups(rlm_sql_t *inst, REQUEST *request, rlm_sql_handle_t **handle,
					  sql_fall_through_t *do_fall_through)
{
	rlm_rcode_t		rcode = RLM_MODULE_NOOP;
	VALUE_PAIR		*check_tmp = NULL, *reply_tmp = NULL, *sql_group = NULL;
	rlm_sql_grouplist_t	*head = NULL, *entry = NULL;

	char			*expanded = NULL;
	int			rows;

	rad_assert(request->packet != NULL);

	/*
	 *	Get the list of groups this user is a member of
	 */
	rows = sql_get_grouplist(inst, handle, request, &head);
	if (rows < 0) {
		REDEBUG("Error retrieving group list");

		return RLM_MODULE_FAIL;
	}
	if (rows == 0) {
		RDEBUG2("User not found in any groups");
		rcode = RLM_MODULE_NOTFOUND;
		*do_fall_through = FALL_THROUGH_DEFAULT;

		goto finish;
	}
	rad_assert(head);

	RDEBUG2("User found in the group table");

	/*
	 *	Add the Sql-Group attribute to the request list so we know
	 *	which group we're retrieving attributes for
	 */
<<<<<<< HEAD
	sql_group = pairmake_packet(inst->group_da->name, NULL, T_OP_EQ);
=======
	sql_group = pair_make_request(inst->group_da->name, NULL, T_OP_EQ);
>>>>>>> b6ddf031
	if (!sql_group) {
		REDEBUG("Error creating %s attribute", inst->group_da->name);
		rcode = RLM_MODULE_FAIL;
		goto finish;
	}

	entry = head;
	do {
	next:
		rad_assert(entry != NULL);
		fr_pair_value_strcpy(sql_group, entry->name);

		if (inst->config->authorize_group_check_query) {
			vp_cursor_t cursor;
			VALUE_PAIR *vp;

			/*
			 *	Expand the group query
			 */
			if (radius_axlat(&expanded, request, inst->config->authorize_group_check_query,
					 sql_escape_func, inst) < 0) {
				REDEBUG("Error generating query");
				rcode = RLM_MODULE_FAIL;
				goto finish;
			}

			rows = sql_getvpdata(request, inst, request, handle, &check_tmp, expanded);
			TALLOC_FREE(expanded);
			if (rows < 0) {
				REDEBUG("Error retrieving check pairs for group %s", entry->name);
				rcode = RLM_MODULE_FAIL;
				goto finish;
			}

			/*
			 *	If we got check rows we need to process them before we decide to
			 *	process the reply rows
			 */
			if ((rows > 0) &&
			    (paircompare(request, request->packet->vps, check_tmp, &request->reply->vps) != 0)) {
				fr_pair_list_free(&check_tmp);
				entry = entry->next;

				if (!entry) break;

				goto next;	/* != continue */
			}

			RDEBUG2("Group \"%s\": Conditional check items matched", entry->name);
			rcode = RLM_MODULE_OK;

			RDEBUG2("Group \"%s\": Merging assignment check items", entry->name);
			RINDENT();
			for (vp = fr_cursor_init(&cursor, &check_tmp);
			     vp;
			     vp = fr_cursor_next(&cursor)) {
			 	if (!fr_assignment_op[vp->op]) continue;

			 	rdebug_pair(L_DBG_LVL_2, request, vp, NULL);
			}
			REXDENT();
			radius_pairmove(request, &request->config, check_tmp, true);
			check_tmp = NULL;
		}

		if (inst->config->authorize_group_reply_query) {
			/*
			 *	Now get the reply pairs since the paircompare matched
			 */
			if (radius_axlat(&expanded, request, inst->config->authorize_group_reply_query,
					 sql_escape_func, inst) < 0) {
				REDEBUG("Error generating query");
				rcode = RLM_MODULE_FAIL;
				goto finish;
			}

			rows = sql_getvpdata(request->reply, inst, request, handle, &reply_tmp, expanded);
			TALLOC_FREE(expanded);
			if (rows < 0) {
				REDEBUG("Error retrieving reply pairs for group %s", entry->name);
				rcode = RLM_MODULE_FAIL;
				goto finish;
			}
			*do_fall_through = fall_through(reply_tmp);

			RDEBUG2("Group \"%s\": Merging reply items", entry->name);
			rcode = RLM_MODULE_OK;

			rdebug_pair_list(L_DBG_LVL_2, request, reply_tmp, NULL);

			radius_pairmove(request, &request->reply->vps, reply_tmp, true);
			reply_tmp = NULL;
		/*
		 *	If there's no reply query configured, then we assume
		 *	FALL_THROUGH_NO, which is the same as the users file if you
		 *	had no reply attributes.
		 */
		} else {
			*do_fall_through = FALL_THROUGH_DEFAULT;
		}

		entry = entry->next;
	} while (entry != NULL && (*do_fall_through == FALL_THROUGH_YES));

finish:
	talloc_free(head);
	fr_pair_delete_by_num(&request->packet->vps, inst->group_da->attr, 0, TAG_ANY);

	return rcode;
}


static int mod_detach(void *instance)
{
	rlm_sql_t *inst = instance;

	if (inst->pool) fr_connection_pool_free(inst->pool);

	/*
	 *  We need to explicitly free all children, so if the driver
	 *  parented any memory off the instance, their destructors
	 *  run before we unload the bytecode for them.
	 *
	 *  If we don't do this, we get a SEGV deep inside the talloc code
	 *  when it tries to call a destructor that no longer exists.
	 */
	talloc_free_children(inst);

	/*
	 *  Decrements the reference count. The driver object won't be unloaded
	 *  until all instances of rlm_sql that use it have been destroyed.
	 */
	if (inst->handle) dlclose(inst->handle);

	return 0;
}

static int mod_bootstrap(CONF_SECTION *conf, void *instance)
{
	rlm_sql_t *inst = instance;

	/*
	 *	Hack...
	 */
	inst->config = &inst->myconfig;
	inst->cs = conf;

	inst->name = cf_section_name2(conf);
	if (!inst->name) inst->name = cf_section_name1(conf);

	/*
	 *	Load the appropriate driver for our database.
	 *
	 *	We need this to check if the sql_fields callback is provided.
	 */
	inst->handle = lt_dlopenext(inst->config->sql_driver_name);
	if (!inst->handle) {
		ERROR("Could not link driver %s: %s", inst->config->sql_driver_name, fr_strerror());
		ERROR("Make sure it (and all its dependent libraries!) are in the search path of your system's ld");
		return -1;
	}

	inst->module = (rlm_sql_module_t *) dlsym(inst->handle,  inst->config->sql_driver_name);
	if (!inst->module) {
		ERROR("Could not link symbol %s: %s", inst->config->sql_driver_name, dlerror());
		return -1;
	}

	INFO("rlm_sql (%s): Driver %s (module %s) loaded and linked", inst->name,
	     inst->config->sql_driver_name, inst->module->name);

	if (inst->config->groupmemb_query) {
		if (cf_section_name2(conf)) {
			char buffer[256];

			snprintf(buffer, sizeof(buffer), "%s-SQL-Group", inst->name);

			if (paircompare_register_byname(buffer, dict_attrbyvalue(PW_USER_NAME, 0),
							false, sql_groupcmp, inst) < 0) {
				ERROR("Error registering group comparison: %s", fr_strerror());
				return -1;
			}

			inst->group_da = dict_attrbyname(buffer);

			/*
			 *	We're the default instance
			 */
		} else {
			if (paircompare_register_byname("SQL-Group", dict_attrbyvalue(PW_USER_NAME, 0),
							false, sql_groupcmp, inst) < 0) {
				ERROR("Error registering group comparison: %s", fr_strerror());
				return -1;
			}

			inst->group_da = dict_attrbyname("SQL-Group");
		}
	}

	/*
	 *	Register the SQL xlat function
	 */
	xlat_register(inst->name, sql_xlat, sql_escape_func, inst);

	return 0;
}


static int mod_instantiate(CONF_SECTION *conf, void *instance)
{
	rlm_sql_t *inst = instance;

	/*
	 *	Complain if the strings exist, but are empty.
	 */
#define CHECK_STRING(_x) if (inst->config->_x && !inst->config->_x[0]) \
do { \
	WARN("rlm_sql (%s): " STRINGIFY(_x) " is empty.  Please delete it from the configuration", inst->name);\
	inst->config->_x = NULL;\
} while (0)

	CHECK_STRING(groupmemb_query);
	CHECK_STRING(authorize_check_query);
	CHECK_STRING(authorize_reply_query);
	CHECK_STRING(authorize_group_check_query);
	CHECK_STRING(authorize_group_reply_query);
	CHECK_STRING(simul_count_query);
	CHECK_STRING(simul_verify_query);
	CHECK_STRING(connect_query);
	CHECK_STRING(client_query);
	if (strncmp(inst->config->sql_driver_name, "rlm_sql_", 8) != 0) {
		ERROR("rlm_sql (%s): \"%s\" is NOT an SQL driver!", inst->name, inst->config->sql_driver_name);
		return -1;
	}

	/*
	 *	We need authorize_group_check_query or authorize_group_reply_query
	 *	if group_membership_query is set.
	 *
	 *	Or we need group_membership_query if authorize_group_check_query or
	 *	authorize_group_reply_query is set.
	 */
	if (!inst->config->groupmemb_query) {
		if (inst->config->authorize_group_check_query) {
			WARN("rlm_sql (%s): Ignoring authorize_group_reply_query as group_membership_query "
			     "is not configured", inst->name);
		}

		if (inst->config->authorize_group_reply_query) {
			WARN("rlm_sql (%s): Ignoring authorize_group_check_query as group_membership_query "
			     "is not configured", inst->name);
		}
	} /* allow the group check / reply queries to be NULL */

	/*
	 *	This will always exist, as cf_section_parse_init()
	 *	will create it if it doesn't exist.  However, the
	 *	"reference" config item won't exist in an auto-created
	 *	configuration.  So if that doesn't exist, we ignore
	 *	the whole subsection.
	 */
	inst->config->accounting.cs = cf_section_sub_find(conf, "accounting");
	inst->config->accounting.reference_cp = (cf_pair_find(inst->config->accounting.cs, "reference") != NULL);

	inst->config->postauth.cs = cf_section_sub_find(conf, "post-auth");
	inst->config->postauth.reference_cp = (cf_pair_find(inst->config->postauth.cs, "reference") != NULL);

	/*
	 *	Cache the SQL-User-Name DICT_ATTR, so we can be slightly
	 *	more efficient about creating SQL-User-Name attributes.
	 */
	inst->sql_user = dict_attrbyname("SQL-User-Name");
	if (!inst->sql_user) {
		return -1;
	}

	/*
	 *	Export these methods, too.  This avoids RTDL_GLOBAL.
	 */
	inst->sql_set_user		= sql_set_user;
	inst->sql_escape_func		= sql_escape_func;
	inst->sql_query			= rlm_sql_query;
	inst->sql_select_query		= rlm_sql_select_query;
	inst->sql_fetch_row		= rlm_sql_fetch_row;

	if (inst->module->mod_instantiate) {
		CONF_SECTION *cs;
		char const *name;

		name = strrchr(inst->config->sql_driver_name, '_');
		if (!name) {
			name = inst->config->sql_driver_name;
		} else {
			name++;
		}

		cs = cf_section_sub_find(conf, name);
		if (!cs) {
			cs = cf_section_alloc(conf, name, NULL);
			if (!cs) {
				return -1;
			}
		}

		/*
		 *	It's up to the driver to register a destructor
		 */
		if (inst->module->mod_instantiate(cs, inst->config) < 0) {
			return -1;
		}
	}

	inst->ef = exfile_init(inst, 64, 30, true);
	if (!inst->ef) {
		cf_log_err_cs(conf, "Failed creating log file context");
		return -1;
	}

	/*
	 *	Initialise the connection pool for this instance
	 */
	INFO("rlm_sql (%s): Attempting to connect to database \"%s\"", inst->name, inst->config->sql_db);

	inst->pool = fr_connection_pool_module_init(inst->cs, inst, mod_conn_create, NULL, NULL);
	if (!inst->pool) return -1;

	if (inst->config->do_clients) {
		if (generate_sql_clients(inst) == -1){
			ERROR("Failed to load clients from SQL");
			return -1;
		}
	}

	return RLM_MODULE_OK;
}

static rlm_rcode_t mod_authorize(void *instance, REQUEST *request) CC_HINT(nonnull);
static rlm_rcode_t mod_authorize(void *instance, REQUEST *request)
{
	rlm_rcode_t rcode = RLM_MODULE_NOOP;

	rlm_sql_t *inst = instance;
	rlm_sql_handle_t  *handle;

	VALUE_PAIR *check_tmp = NULL;
	VALUE_PAIR *reply_tmp = NULL;
	VALUE_PAIR *user_profile = NULL;

	bool	user_found = false;

	sql_fall_through_t do_fall_through = FALL_THROUGH_DEFAULT;

	int	rows;

	char	*expanded = NULL;

	rad_assert(request->packet != NULL);
	rad_assert(request->reply != NULL);

	if (!inst->config->authorize_check_query && !inst->config->authorize_reply_query &&
	    !inst->config->read_groups && !inst->config->read_profiles) {
		RWDEBUG("No authorization checks configured, returning noop");

		return RLM_MODULE_NOOP;
	}

	/*
	 *	Set, escape, and check the user attr here
	 */
	if (sql_set_user(inst, request, NULL) < 0) {
		return RLM_MODULE_FAIL;
	}

	/*
	 *	Reserve a socket
	 *
	 *	After this point use goto error or goto release to cleanup socket temporary pairlists and
	 *	temporary attributes.
	 */
	handle = fr_connection_get(inst->pool);
	if (!handle) {
		rcode = RLM_MODULE_FAIL;
		goto error;
	}

	/*
	 *	Query the check table to find any conditions associated with this user/realm/whatever...
	 */
	if (inst->config->authorize_check_query) {
		vp_cursor_t cursor;
		VALUE_PAIR *vp;

		if (radius_axlat(&expanded, request, inst->config->authorize_check_query,
				 sql_escape_func, inst) < 0) {
			REDEBUG("Error generating query");
			rcode = RLM_MODULE_FAIL;
			goto error;
		}

		rows = sql_getvpdata(request, inst, request, &handle, &check_tmp, expanded);
		TALLOC_FREE(expanded);
		if (rows < 0) {
			REDEBUG("Error getting check attributes");
			rcode = RLM_MODULE_FAIL;
			goto error;
		}

		if (rows == 0) goto skipreply;	/* Don't need to free VPs we don't have */

		/*
		 *	Only do this if *some* check pairs were returned
		 */
		RDEBUG2("User found in radcheck table");
		user_found = true;
		if (paircompare(request, request->packet->vps, check_tmp, &request->reply->vps) != 0) {
			fr_pair_list_free(&check_tmp);
			check_tmp = NULL;
			goto skipreply;
		}

		RDEBUG2("Conditional check items matched, merging assignment check items");
		RINDENT();
		for (vp = fr_cursor_init(&cursor, &check_tmp);
		     vp;
		     vp = fr_cursor_next(&cursor)) {
			if (!fr_assignment_op[vp->op]) continue;

			rdebug_pair(2, request, vp, NULL);
		}
		REXDENT();
		radius_pairmove(request, &request->config, check_tmp, true);

		rcode = RLM_MODULE_OK;
		check_tmp = NULL;
	}

	if (inst->config->authorize_reply_query) {
		/*
		 *	Now get the reply pairs since the paircompare matched
		 */
		if (radius_axlat(&expanded, request, inst->config->authorize_reply_query,
				 sql_escape_func, inst) < 0) {
			REDEBUG("Error generating query");
			rcode = RLM_MODULE_FAIL;
			goto error;
		}

		rows = sql_getvpdata(request->reply, inst, request, &handle, &reply_tmp, expanded);
		TALLOC_FREE(expanded);
		if (rows < 0) {
			REDEBUG("SQL query error getting reply attributes");
			rcode = RLM_MODULE_FAIL;
			goto error;
		}

		if (rows == 0) goto skipreply;

		do_fall_through = fall_through(reply_tmp);

		RDEBUG2("User found in radreply table, merging reply items");
		user_found = true;

		rdebug_pair_list(L_DBG_LVL_2, request, reply_tmp, NULL);

		radius_pairmove(request, &request->reply->vps, reply_tmp, true);

		rcode = RLM_MODULE_OK;
		reply_tmp = NULL;
	}

	/*
	 *	Neither group checks or profiles will work without
	 *	a group membership query.
	 */
	if (!inst->config->groupmemb_query) goto release;

skipreply:
	if ((do_fall_through == FALL_THROUGH_YES) ||
	    (inst->config->read_groups && (do_fall_through == FALL_THROUGH_DEFAULT))) {
		rlm_rcode_t ret;

		RDEBUG3("... falling-through to group processing");
		ret = rlm_sql_process_groups(inst, request, &handle, &do_fall_through);
		switch (ret) {
		/*
		 *	Nothing bad happened, continue...
		 */
		case RLM_MODULE_UPDATED:
			rcode = RLM_MODULE_UPDATED;
			/* FALL-THROUGH */
		case RLM_MODULE_OK:
			if (rcode != RLM_MODULE_UPDATED) {
				rcode = RLM_MODULE_OK;
			}
			/* FALL-THROUGH */
		case RLM_MODULE_NOOP:
			user_found = true;
			break;

		case RLM_MODULE_NOTFOUND:
			break;

		default:
			rcode = ret;
			goto release;
		}
	}

	/*
	 *	Repeat the above process with the default profile or User-Profile
	 */
	if ((do_fall_through == FALL_THROUGH_YES) ||
	    (inst->config->read_profiles && (do_fall_through == FALL_THROUGH_DEFAULT))) {
		rlm_rcode_t ret;

		/*
		 *  Check for a default_profile or for a User-Profile.
		 */
		RDEBUG3("... falling-through to profile processing");
		user_profile = fr_pair_find_by_num(request->config, PW_USER_PROFILE, 0, TAG_ANY);

		char const *profile = user_profile ?
				      user_profile->vp_strvalue :
				      inst->config->default_profile;

		if (!profile || !*profile) {
			goto release;
		}

		RDEBUG2("Checking profile %s", profile);

		if (sql_set_user(inst, request, profile) < 0) {
			REDEBUG("Error setting profile");
			rcode = RLM_MODULE_FAIL;
			goto error;
		}

		ret = rlm_sql_process_groups(inst, request, &handle, &do_fall_through);
		switch (ret) {
		/*
		 *	Nothing bad happened, continue...
		 */
		case RLM_MODULE_UPDATED:
			rcode = RLM_MODULE_UPDATED;
			/* FALL-THROUGH */
		case RLM_MODULE_OK:
			if (rcode != RLM_MODULE_UPDATED) {
				rcode = RLM_MODULE_OK;
			}
			/* FALL-THROUGH */
		case RLM_MODULE_NOOP:
			user_found = true;
			break;

		case RLM_MODULE_NOTFOUND:
			break;

		default:
			rcode = ret;
			goto release;
		}
	}

	/*
	 *	At this point the key (user) hasn't be found in the check table, the reply table
	 *	or the group mapping table, and there was no matching profile.
	 */
release:
	if (!user_found) {
		rcode = RLM_MODULE_NOTFOUND;
	}

	fr_connection_release(inst->pool, handle);
	sql_unset_user(inst, request);

	return rcode;

error:
	fr_pair_list_free(&check_tmp);
	fr_pair_list_free(&reply_tmp);
	sql_unset_user(inst, request);

	fr_connection_release(inst->pool, handle);

	return rcode;
}

/*
 *	Generic function for failing between a bunch of queries.
 *
 *	Uses the same principle as rlm_linelog, expanding the 'reference' config
 *	item using xlat to figure out what query it should execute.
 *
 *	If the reference matches multiple config items, and a query fails or
 *	doesn't update any rows, the next matching config item is used.
 *
 */
static int acct_redundant(rlm_sql_t *inst, REQUEST *request, sql_acct_section_t *section)
{
	rlm_rcode_t		rcode = RLM_MODULE_OK;

	rlm_sql_handle_t	*handle = NULL;
	int			sql_ret;
	int			numaffected = 0;

	CONF_ITEM		*item;
	CONF_PAIR 		*pair;
	char const		*attr = NULL;
	char const		*value;

	char			path[MAX_STRING_LEN];
	char			*p = path;
	char			*expanded = NULL;

	rad_assert(section);

	if (section->reference[0] != '.') {
		*p++ = '.';
	}

	if (radius_xlat(p, sizeof(path) - (p - path), request, section->reference, NULL, NULL) < 0) {
		rcode = RLM_MODULE_FAIL;

		goto finish;
	}

	/*
	 *	If we can't find a matching config item we do
	 *	nothing so return RLM_MODULE_NOOP.
	 */
	item = cf_reference_item(NULL, section->cs, path);
	if (!item) {
		RWDEBUG("No such configuration item %s", path);
		rcode = RLM_MODULE_NOOP;

		goto finish;
	}
	if (cf_item_is_section(item)){
		RWDEBUG("Sections are not supported as references");
		rcode = RLM_MODULE_NOOP;

		goto finish;
	}

	pair = cf_item_to_pair(item);
	attr = cf_pair_attr(pair);

	RDEBUG2("Using query template '%s'", attr);

	handle = fr_connection_get(inst->pool);
	if (!handle) {
		rcode = RLM_MODULE_FAIL;

		goto finish;
	}

	sql_set_user(inst, request, NULL);

	while (true) {
		value = cf_pair_value(pair);
		if (!value) {
			RDEBUG("Ignoring null query");
			rcode = RLM_MODULE_NOOP;

			goto finish;
		}

		if (radius_axlat(&expanded, request, value, sql_escape_func, inst) < 0) {
			rcode = RLM_MODULE_FAIL;

			goto finish;
		}

		if (!*expanded) {
			RDEBUG("Ignoring null query");
			rcode = RLM_MODULE_NOOP;
			talloc_free(expanded);

			goto finish;
		}

		rlm_sql_query_log(inst, request, section, expanded);

		sql_ret = rlm_sql_query(inst, request, &handle, expanded);
		TALLOC_FREE(expanded);
		RDEBUG("SQL query returned: %s", fr_int2str(sql_rcode_table, sql_ret, "<INVALID>"));

		switch (sql_ret) {
		/*
		 *  Query was a success! Now we just need to check if it did anything.
		 */
		case RLM_SQL_OK:
			break;

		/*
		 *  A general, unrecoverable server fault.
		 */
		case RLM_SQL_ERROR:
		/*
		 *  If we get RLM_SQL_RECONNECT it means all connections in the pool
		 *  were exhausted, and we couldn't create a new connection,
		 *  so we do not need to call fr_connection_release.
		 */
		case RLM_SQL_RECONNECT:
			rcode = RLM_MODULE_FAIL;
			goto finish;

		/*
		 *  Query was invalid, this is a terminal error, but we still need
		 *  to do cleanup, as the connection handle is still valid.
		 */
		case RLM_SQL_QUERY_INVALID:
			rcode = RLM_MODULE_INVALID;
			goto finish;

		/*
		 *  Driver found an error (like a unique key constraint violation)
		 *  that hinted it might be a good idea to try an alternative query.
		 */
		case RLM_SQL_ALT_QUERY:
			goto next;
		}
		rad_assert(handle);

		/*
		 *  We need to have updated something for the query to have been
		 *  counted as successful.
		 */
		numaffected = (inst->module->sql_affected_rows)(handle, inst->config);
		(inst->module->sql_finish_query)(handle, inst->config);
		RDEBUG("%i record(s) updated", numaffected);

		if (numaffected > 0) break;	/* A query succeeded, were done! */
	next:
		/*
		 *  We assume all entries with the same name form a redundant
		 *  set of queries.
		 */
		pair = cf_pair_find_next(section->cs, pair, attr);

		if (!pair) {
			RDEBUG("No additional queries configured");
			rcode = RLM_MODULE_NOOP;

			goto finish;
		}

		RDEBUG("Trying next query...");
	}


finish:
	talloc_free(expanded);
	fr_connection_release(inst->pool, handle);
	sql_unset_user(inst, request);

	return rcode;
}

#ifdef WITH_ACCOUNTING

/*
 *	Accounting: Insert or update session data in our sql table
 */
static rlm_rcode_t mod_accounting(void *instance, REQUEST *request) CC_HINT(nonnull);
static rlm_rcode_t mod_accounting(void *instance, REQUEST *request)
{
	rlm_sql_t *inst = instance;

	if (inst->config->accounting.reference_cp) {
		return acct_redundant(inst, request, &inst->config->accounting);
	}

	return RLM_MODULE_NOOP;
}

#endif

#ifdef WITH_SESSION_MGMT
/*
 *	See if a user is already logged in. Sets request->simul_count to the
 *	current session count for this user.
 *
 *	Check twice. If on the first pass the user exceeds his
 *	max. number of logins, do a second pass and validate all
 *	logins by querying the terminal server (using eg. SNMP).
 */
static rlm_rcode_t mod_checksimul(void *instance, REQUEST *request) CC_HINT(nonnull);
static rlm_rcode_t mod_checksimul(void *instance, REQUEST * request)
{
	rlm_rcode_t		rcode = RLM_MODULE_OK;
	rlm_sql_handle_t 	*handle = NULL;
	rlm_sql_t		*inst = instance;
	rlm_sql_row_t		row;
	int			check = 0;
	uint32_t		ipno = 0;
	char const     		*call_num = NULL;
	VALUE_PAIR		*vp;
	int			ret;
	uint32_t		nas_addr = 0;
	uint32_t		nas_port = 0;

	char 			*expanded = NULL;

	/* If simul_count_query is not defined, we don't do any checking */
	if (!inst->config->simul_count_query) {
		return RLM_MODULE_NOOP;
	}

	if ((!request->username) || (request->username->vp_length == '\0')) {
		REDEBUG("Zero Length username not permitted");

		return RLM_MODULE_INVALID;
	}

	if (sql_set_user(inst, request, NULL) < 0) {
		return RLM_MODULE_FAIL;
	}

	if (radius_axlat(&expanded, request, inst->config->simul_count_query, sql_escape_func, inst) < 0) {
		sql_unset_user(inst, request);
		return RLM_MODULE_FAIL;
	}

	/* initialize the sql socket */
	handle = fr_connection_get(inst->pool);
	if (!handle) {
		talloc_free(expanded);
		sql_unset_user(inst, request);
		return RLM_MODULE_FAIL;
	}

	if (rlm_sql_select_query(inst, request, &handle, expanded) != RLM_SQL_OK) {
		rcode = RLM_MODULE_FAIL;
		goto finish;
	}

	ret = rlm_sql_fetch_row(inst, request, &handle);
	if (ret != 0) {
		rcode = RLM_MODULE_FAIL;
		goto finish;
	}

	row = handle->row;
	if (!row) {
		rcode = RLM_MODULE_FAIL;
		goto finish;
	}

	request->simul_count = atoi(row[0]);

	(inst->module->sql_finish_select_query)(handle, inst->config);
	TALLOC_FREE(expanded);

	if (request->simul_count < request->simul_max) {
		rcode = RLM_MODULE_OK;
		goto finish;
	}

	/*
	 *	Looks like too many sessions, so let's start verifying
	 *	them, unless told to rely on count query only.
	 */
	if (!inst->config->simul_verify_query) {
		rcode = RLM_MODULE_OK;

		goto finish;
	}

	if (radius_axlat(&expanded, request, inst->config->simul_verify_query, sql_escape_func, inst) < 0) {
		rcode = RLM_MODULE_FAIL;

		goto finish;
	}

	if (rlm_sql_select_query(inst, request, &handle, expanded) != RLM_SQL_OK) goto release;

	/*
	 *      Setup some stuff, like for MPP detection.
	 */
	request->simul_count = 0;

	if ((vp = fr_pair_find_by_num(request->packet->vps, PW_FRAMED_IP_ADDRESS, 0, TAG_ANY)) != NULL) {
		ipno = vp->vp_ipaddr;
	}

	if ((vp = fr_pair_find_by_num(request->packet->vps, PW_CALLING_STATION_ID, 0, TAG_ANY)) != NULL) {
		call_num = vp->vp_strvalue;
	}

	while (rlm_sql_fetch_row(inst, request, &handle) == 0) {
		row = handle->row;
		if (!row) {
			break;
		}

		if (!row[2]){
			RDEBUG("Cannot zap stale entry. No username present in entry");
			rcode = RLM_MODULE_FAIL;

			goto finish;
		}

		if (!row[1]){
			RDEBUG("Cannot zap stale entry. No session id in entry");
			rcode = RLM_MODULE_FAIL;

			goto finish;
		}

		if (row[3]) {
			nas_addr = inet_addr(row[3]);
		}

		if (row[4]) {
			nas_port = atoi(row[4]);
		}

		check = rad_check_ts(nas_addr, nas_port, row[2], row[1]);
		if (check == 0) {
			/*
			 *	Stale record - zap it.
			 */
			if (inst->config->delete_stale_sessions == true) {
				uint32_t framed_addr = 0;
				char proto = 0;
				int sess_time = 0;

				if (row[5])
					framed_addr = inet_addr(row[5]);
				if (row[7]){
					if (strcmp(row[7], "PPP") == 0)
						proto = 'P';
					else if (strcmp(row[7], "SLIP") == 0)
						proto = 'S';
				}
				if (row[8])
					sess_time = atoi(row[8]);
				session_zap(request, nas_addr, nas_port,
					    row[2], row[1], framed_addr,
					    proto, sess_time);
			}
		}
		else if (check == 1) {
			/*
			 *	User is still logged in.
			 */
			++request->simul_count;

			/*
			 *      Does it look like a MPP attempt?
			 */
			if (row[5] && ipno && inet_addr(row[5]) == ipno) {
				request->simul_mpp = 2;
			} else if (row[6] && call_num && !strncmp(row[6],call_num,16)) {
				request->simul_mpp = 2;
			}
		} else {
			/*
			 *      Failed to check the terminal server for
			 *      duplicate logins: return an error.
			 */
			REDEBUG("Failed to check the terminal server for user '%s'.", row[2]);

			rcode = RLM_MODULE_FAIL;
			goto finish;
		}
	}

finish:
	(inst->module->sql_finish_select_query)(handle, inst->config);
release:
	fr_connection_release(inst->pool, handle);
	talloc_free(expanded);
	sql_unset_user(inst, request);

	/*
	 *	The Auth module apparently looks at request->simul_count,
	 *	not the return value of this module when deciding to deny
	 *	a call for too many sessions.
	 */
	return rcode;
}
#endif

/*
 *	Postauth: Write a record of the authentication attempt
 */
static rlm_rcode_t mod_post_auth(void *instance, REQUEST *request) CC_HINT(nonnull);
static rlm_rcode_t mod_post_auth(void *instance, REQUEST *request)
{
	rlm_sql_t *inst = instance;

	if (inst->config->postauth.reference_cp) {
		return acct_redundant(inst, request, &inst->config->postauth);
	}

	return RLM_MODULE_NOOP;
}

/*
 *	Execute postauth_query after authentication
 */


/* globally exported name */
extern module_t rlm_sql;
module_t rlm_sql = {
	.magic		= RLM_MODULE_INIT,
	.name		= "sql",
	.type		= RLM_TYPE_THREAD_SAFE,
	.inst_size	= sizeof(rlm_sql_t),
	.config		= module_config,
	.bootstrap	= mod_bootstrap,
	.instantiate	= mod_instantiate,
	.detach		= mod_detach,
	.methods = {
		[MOD_AUTHORIZE]		= mod_authorize,
#ifdef WITH_ACCOUNTING
		[MOD_ACCOUNTING]	= mod_accounting,
#endif
#ifdef WITH_SESSION_MGMT
		[MOD_SESSION]		= mod_checksimul,
#endif
		[MOD_POST_AUTH]		= mod_post_auth
	},
};<|MERGE_RESOLUTION|>--- conflicted
+++ resolved
@@ -80,11 +80,7 @@
 
 static const CONF_PARSER module_config[] = {
 	{ "driver", FR_CONF_OFFSET(PW_TYPE_STRING, rlm_sql_config_t, sql_driver_name), "rlm_sql_null" },
-<<<<<<< HEAD
-	{ "server", FR_CONF_OFFSET(PW_TYPE_STRING, rlm_sql_config_t, sql_server), "localhost" },
-=======
 	{ "server", FR_CONF_OFFSET(PW_TYPE_STRING, rlm_sql_config_t, sql_server), "" },	/* Must be zero length so drivers can determine if it was set */
->>>>>>> b6ddf031
 	{ "port", FR_CONF_OFFSET(PW_TYPE_INTEGER, rlm_sql_config_t, sql_port), "0" },
 	{ "login", FR_CONF_OFFSET(PW_TYPE_STRING, rlm_sql_config_t, sql_login), "" },
 	{ "password", FR_CONF_OFFSET(PW_TYPE_STRING | PW_TYPE_SECRET, rlm_sql_config_t, sql_password), "" },
@@ -671,11 +667,7 @@
 	 *	Add the Sql-Group attribute to the request list so we know
 	 *	which group we're retrieving attributes for
 	 */
-<<<<<<< HEAD
-	sql_group = pairmake_packet(inst->group_da->name, NULL, T_OP_EQ);
-=======
 	sql_group = pair_make_request(inst->group_da->name, NULL, T_OP_EQ);
->>>>>>> b6ddf031
 	if (!sql_group) {
 		REDEBUG("Error creating %s attribute", inst->group_da->name);
 		rcode = RLM_MODULE_FAIL;
