/*
 * sql_postgresql.c		Postgresql rlm_sql driver
 *
 * Version:	$Id$
 *
 *   This program is free software; you can redistribute it and/or modify
 *   it under the terms of the GNU General Public License as published by
 *   the Free Software Foundation; either version 2 of the License, or
 *   (at your option) any later version.
 *
 *   This program is distributed in the hope that it will be useful,
 *   but WITHOUT ANY WARRANTY; without even the implied warranty of
 *   MERCHANTABILITY or FITNESS FOR A PARTICULAR PURPOSE.  See the
 *   GNU General Public License for more details.
 *
 *   You should have received a copy of the GNU General Public License
 *   along with this program; if not, write to the Free Software
 *   Foundation, Inc., 51 Franklin St, Fifth Floor, Boston, MA 02110-1301, USA
 *
 * Copyright 2000,2006  The FreeRADIUS server project
 * Copyright 2000  Mike Machado <mike@innercite.com>
 * Copyright 2000  Alan DeKok <aland@ox.org>
 */

/*
 * April 2001:
 *
 * Use blocking queries and delete unused functions. In
 * rlm_sql_postgresql replace all functions that are not really used
 * with the not_implemented function.
 *
 * Add a new field to the rlm_sql_postgres_conn_t struct to store the
 * number of rows affected by a query because the sql module calls
 * finish_query before it retrieves the number of affected rows from the
 * driver
 *
 * Bernhard Herzog <bh@intevation.de>
 */

RCSID("$Id$")

#include <freeradius-devel/radiusd.h>
#include <freeradius-devel/rad_assert.h>

#include <sys/stat.h>

#include <libpq-fe.h>
#include <postgres_ext.h>

#include "config.h"
#include "rlm_sql.h"
#include "sql_postgresql.h"

#ifndef NAMEDATALEN
#  define NAMEDATALEN 64
#endif

typedef struct rlm_sql_postgres_config {
	char const	*db_string;
	bool		send_application_name;
} rlm_sql_postgres_config_t;

typedef struct rlm_sql_postgres_conn {
	PGconn		*db;
	PGresult	*result;
	int		cur_row;
	int		num_fields;
	int		affected_rows;
	char		**row;
} rlm_sql_postgres_conn_t;

static CONF_PARSER driver_config[] = {
	{ "send_application_name", FR_CONF_OFFSET(PW_TYPE_BOOLEAN, rlm_sql_postgres_config_t, send_application_name), "no" },
	CONF_PARSER_TERMINATOR
};

static int mod_instantiate(CONF_SECTION *conf, rlm_sql_config_t *config)
{
#if defined(HAVE_OPENSSL_CRYPTO_H) && (defined(HAVE_PQINITOPENSSL) || defined(HAVE_PQINITSSL))
	static bool			ssl_init = false;
#endif

	rlm_sql_postgres_config_t	*driver;
	char 				application_name[NAMEDATALEN];
	char				*db_string;

#if defined(HAVE_OPENSSL_CRYPTO_H) && (defined(HAVE_PQINITOPENSSL) || defined(HAVE_PQINITSSL))
	if (!ssl_init) {
#  ifdef HAVE_PQINITOPENSSL
		PQinitOpenSSL(0, 0);
#  else
		PQinitSSL(0);
#  endif
		ssl_init = true;
	}
#endif

	MEM(driver = config->driver = talloc_zero(config, rlm_sql_postgres_config_t));
	if (cf_section_parse(conf, driver, driver_config) < 0) {
		return -1;
	}

<<<<<<< HEAD
	db_string = strchr(config->sql_db, '=') ?
		talloc_typed_strdup(driver, config->sql_db) :
		talloc_typed_asprintf(driver, "dbname='%s'", config->sql_db);

	if (config->sql_server[0] != '\0') {
		db_string = talloc_asprintf_append(db_string, " host='%s'", config->sql_server);
	}

	if (config->sql_port) {
		db_string = talloc_asprintf_append(db_string, " port=%i", config->sql_port);
	}

	if (config->sql_login[0] != '\0') {
		db_string = talloc_asprintf_append(db_string, " user='%s'", config->sql_login);
	}

	if (config->sql_password[0] != '\0') {
		db_string = talloc_asprintf_append(db_string, " password='%s'", config->sql_password);
	}

=======
>>>>>>> b6ddf031
	/*
	 *	Allow the user to set their own, or disable it
	 */
	if (driver->send_application_name) {
		CONF_SECTION	*cs;
		char const	*name;

		cs = cf_item_parent(cf_section_to_item(conf));

		name = cf_section_name2(cs);
		if (!name) name = cf_section_name1(cs);

		snprintf(application_name, sizeof(application_name),
			 "FreeRADIUS " RADIUSD_VERSION_STRING " - %s (%s)", progname, name);
	}

	/*
	 *	Old style database name
	 *
	 *	Append options if they were set in the config
	 */
	if (!strchr(config->sql_db, '=')) {
		db_string = talloc_typed_asprintf(driver, "dbname='%s'", config->sql_db);

		if (config->sql_server[0] != '\0') {
			db_string = talloc_asprintf_append(db_string, " host='%s'", config->sql_server);
		}

		if (config->sql_port) {
			db_string = talloc_asprintf_append(db_string, " port=%i", config->sql_port);
		}

		if (config->sql_login[0] != '\0') {
			db_string = talloc_asprintf_append(db_string, " user='%s'", config->sql_login);
		}

		if (config->sql_password[0] != '\0') {
			db_string = talloc_asprintf_append(db_string, " password='%s'", config->sql_password);
		}

		if (driver->send_application_name) {
			db_string = talloc_asprintf_append(db_string, " application_name='%s'", application_name);
		}

	/*
	 *	New style parameter string
	 *
	 *	Only append options when not already present
	 */
	} else {
		db_string = talloc_typed_strdup(driver, config->sql_db);

		if ((config->sql_server[0] != '\0') && !strstr(db_string, "host=")) {
			db_string = talloc_asprintf_append(db_string, " host='%s'", config->sql_server);
		}

		if (config->sql_port && !strstr(db_string, "port=")) {
			db_string = talloc_asprintf_append(db_string, " port=%i", config->sql_port);
		}

		if ((config->sql_login[0] != '\0') && !strstr(db_string, "user=")) {
			db_string = talloc_asprintf_append(db_string, " user='%s'", config->sql_login);
		}

		if ((config->sql_password[0] != '\0') && !strstr(db_string, "password=")) {
			db_string = talloc_asprintf_append(db_string, " password='%s'", config->sql_password);
		}

		if (driver->send_application_name && !strstr(db_string, "application_name=")) {
			db_string = talloc_asprintf_append(db_string, " application_name='%s'", application_name);
		}
	}
	driver->db_string = db_string;

	return 0;
}

/** Return the number of affected rows of the result as an int instead of the string that postgresql provides
 *
 */
static int affected_rows(PGresult * result)
{
	return atoi(PQcmdTuples(result));
}

/** Free the row of the current result that's stored in the conn struct
 *
 */
static void free_result_row(rlm_sql_postgres_conn_t *conn)
{
	TALLOC_FREE(conn->row);
	conn->num_fields = 0;
}

#if defined(PG_DIAG_SQLSTATE) && defined(PG_DIAG_MESSAGE_PRIMARY)
static sql_rcode_t sql_classify_error(PGresult const *result)
{
	int i;

	char *errorcode;
	char *errormsg;

	/*
	 *	Check the error code to see if we should reconnect or not
	 *	Error Code table taken from:
	 *	http://www.postgresql.org/docs/8.1/interactive/errcodes-appendix.html
	 */
	errorcode = PQresultErrorField(result, PG_DIAG_SQLSTATE);
	errormsg = PQresultErrorField(result, PG_DIAG_MESSAGE_PRIMARY);
	if (!errorcode) {
		ERROR("rlm_sql_postgresql: Error occurred, but unable to retrieve error code");
		return RLM_SQL_ERROR;
	}

	/* SUCCESSFUL COMPLETION */
	if (strcmp("00000", errorcode) == 0) {
		return RLM_SQL_OK;
	}

	/* WARNING */
	if (strcmp("01000", errorcode) == 0) {
		WARN("%s", errormsg);
		return RLM_SQL_OK;
	}

	/* UNIQUE VIOLATION */
	if (strcmp("23505", errorcode) == 0) {
		return RLM_SQL_ALT_QUERY;
	}

	/* others */
	for (i = 0; errorcodes[i].errorcode != NULL; i++) {
		if (strcmp(errorcodes[i].errorcode, errorcode) == 0) {
			ERROR("rlm_sql_postgresql: %s: %s", errorcode, errorcodes[i].meaning);

			return (errorcodes[i].reconnect == true) ?
				RLM_SQL_RECONNECT :
				RLM_SQL_ERROR;
		}
	}

	ERROR("rlm_sql_postgresql: Can't classify: %s", errorcode);
	return RLM_SQL_ERROR;
}
#  else
static sql_rcode_t sql_classify_error(UNUSED PGresult const *result)
{
	ERROR("rlm_sql_postgresql: Error occurred, no more information available, rebuild with newer libpq");
	return RLM_SQL_ERROR;
}
#endif

static int _sql_socket_destructor(rlm_sql_postgres_conn_t *conn)
{
	DEBUG2("rlm_sql_postgresql: Socket destructor called, closing socket");

	if (!conn->db) return 0;

	/* PQfinish also frees the memory used by the PGconn structure */
	PQfinish(conn->db);

	return 0;
}

static int CC_HINT(nonnull) sql_socket_init(rlm_sql_handle_t *handle, rlm_sql_config_t *config)
{
	rlm_sql_postgres_config_t *driver = config->driver;
	rlm_sql_postgres_conn_t *conn;

	MEM(conn = handle->conn = talloc_zero(handle, rlm_sql_postgres_conn_t));
	talloc_set_destructor(conn, _sql_socket_destructor);

	DEBUG2("rlm_sql_postgresql: Connecting using parameters: %s", driver->db_string);
	conn->db = PQconnectdb(driver->db_string);
	if (!conn->db) {
		ERROR("rlm_sql_postgresql: Connection failed: Out of memory");
		return -1;
	}
	if (PQstatus(conn->db) != CONNECTION_OK) {
		ERROR("rlm_sql_postgresql: Connection failed: %s", PQerrorMessage(conn->db));
		PQfinish(conn->db);
		conn->db = NULL;
		return -1;
	}

	DEBUG2("Connected to database '%s' on '%s' server version %i, protocol version %i, backend PID %i ",
	       PQdb(conn->db), PQhost(conn->db), PQserverVersion(conn->db), PQprotocolVersion(conn->db),
	       PQbackendPID(conn->db));

	return 0;
}

static CC_HINT(nonnull) sql_rcode_t sql_query(rlm_sql_handle_t *handle, UNUSED rlm_sql_config_t *config,
					      char const *query)
{
	rlm_sql_postgres_conn_t *conn = handle->conn;
	ExecStatusType status;
	int numfields = 0;

	if (!conn->db) {
		ERROR("rlm_sql_postgresql: Socket not connected");
		return RLM_SQL_RECONNECT;
	}

	/*
	 *  Returns a PGresult pointer or possibly a null pointer.
	 *  A non-null pointer will generally be returned except in
	 *  out-of-memory conditions or serious errors such as inability
	 *  to send the command to the server. If a null pointer is
	 *  returned, it should be treated like a PGRES_FATAL_ERROR
	 *  result.
	 */
	conn->result = PQexec(conn->db, query);

	/*
	 *  As this error COULD be a connection error OR an out-of-memory
	 *  condition return value WILL be wrong SOME of the time
	 *  regardless! Pick your poison...
	 */
	if (!conn->result) {
		ERROR("rlm_sql_postgresql: Failed getting query result: %s", PQerrorMessage(conn->db));
		return RLM_SQL_RECONNECT;
	}

	status = PQresultStatus(conn->result);
	DEBUG("rlm_sql_postgresql: Status: %s", PQresStatus(status));

	switch (status){
	/*
	 *  Successful completion of a command returning no data.
	 */
	case PGRES_COMMAND_OK:
		/*
		 *  Affected_rows function only returns the number of affected rows of a command
		 *  returning no data...
		 */
		conn->affected_rows = affected_rows(conn->result);
		DEBUG("rlm_sql_postgresql: query affected rows = %i", conn->affected_rows);
		return RLM_SQL_OK;
	/*
	 *  Successful completion of a command returning data (such as a SELECT or SHOW).
	 */
#ifdef HAVE_PGRES_SINGLE_TUPLE
	case PGRES_SINGLE_TUPLE:
#endif
	case PGRES_TUPLES_OK:
		conn->cur_row = 0;
		conn->affected_rows = PQntuples(conn->result);
		numfields = PQnfields(conn->result); /*Check row storing functions..*/
		DEBUG("rlm_sql_postgresql: query affected rows = %i , fields = %i", conn->affected_rows, numfields);
		return RLM_SQL_OK;

#ifdef HAVE_PGRES_COPY_BOTH
	case PGRES_COPY_BOTH:
#endif
	case PGRES_COPY_OUT:
	case PGRES_COPY_IN:
		DEBUG("rlm_sql_postgresql: Data transfer started");
		return RLM_SQL_OK;

	/*
	 *  Weird.. this shouldn't happen.
	 */
	case PGRES_EMPTY_QUERY:
		ERROR("rlm_sql_postgresql: Empty query");
		return RLM_SQL_QUERY_INVALID;

	/*
	 *  The server's response was not understood.
	 */
	case PGRES_BAD_RESPONSE:
		ERROR("rlm_sql_postgresql: Bad Response From Server");
		return RLM_SQL_RECONNECT;


	case PGRES_NONFATAL_ERROR:
	case PGRES_FATAL_ERROR:
		return sql_classify_error(conn->result);
	}

	return RLM_SQL_ERROR;
}

static sql_rcode_t sql_select_query(rlm_sql_handle_t * handle, rlm_sql_config_t *config, char const *query)
{
	return sql_query(handle, config, query);
}

static sql_rcode_t sql_fields(char const **out[], rlm_sql_handle_t *handle, UNUSED rlm_sql_config_t *config)
{
	rlm_sql_postgres_conn_t *conn = handle->conn;

	int		fields, i;
	char const	**names;

	fields = PQnfields(conn->result);
	if (fields <= 0) return RLM_SQL_ERROR;

	MEM(names = talloc_zero_array(handle, char const *, fields + 1));

	for (i = 0; i < fields; i++) names[i] = PQfname(conn->result, i);
	*out = names;

	return RLM_SQL_OK;
}

static sql_rcode_t sql_fetch_row(rlm_sql_handle_t *handle, UNUSED rlm_sql_config_t *config)
{

	int records, i, len;
	rlm_sql_postgres_conn_t *conn = handle->conn;

	handle->row = NULL;

	if (conn->cur_row >= PQntuples(conn->result))
		return 0;

	free_result_row(conn);

	records = PQnfields(conn->result);
	conn->num_fields = records;

	if ((PQntuples(conn->result) > 0) && (records > 0)) {
		conn->row = talloc_zero_array(conn, char *, records + 1);
		for (i = 0; i < records; i++) {
			len = PQgetlength(conn->result, conn->cur_row, i);
			conn->row[i] = talloc_array(conn->row, char, len + 1);
			strlcpy(conn->row[i], PQgetvalue(conn->result, conn->cur_row, i), len + 1);
		}
		conn->cur_row++;
		handle->row = conn->row;
	}

	return 0;
}

static int sql_num_fields(rlm_sql_handle_t * handle, UNUSED rlm_sql_config_t *config)
{
	rlm_sql_postgres_conn_t *conn = handle->conn;

	conn->affected_rows = PQntuples(conn->result);
	if (conn->result)
		return PQnfields(conn->result);

	return 0;
}

static sql_rcode_t sql_free_result(rlm_sql_handle_t * handle, UNUSED rlm_sql_config_t *config)
{
	rlm_sql_postgres_conn_t *conn = handle->conn;

	if (conn->result != NULL) {
		PQclear(conn->result);
		conn->result = NULL;
	}

	free_result_row(conn);

	return 0;
}

/** Retrieves any errors associated with the connection handle
 *
 * @note Caller will free any memory allocated in ctx.
 *
 * @param ctx to allocate temporary error buffers in.
 * @param out Array of sql_log_entrys to fill.
 * @param outlen Length of out array.
 * @param handle rlm_sql connection handle.
 * @param config rlm_sql config.
 * @return number of errors written to the sql_log_entry array.
 */
static size_t sql_error(TALLOC_CTX *ctx, sql_log_entry_t out[], size_t outlen,
			rlm_sql_handle_t *handle, UNUSED rlm_sql_config_t *config)
{
	rlm_sql_postgres_conn_t	*conn = handle->conn;
	char const		*p, *q;
	size_t			i = 0;

	rad_assert(outlen > 0);

	p = PQerrorMessage(conn->db);
	while ((q = strchr(p, '\n'))) {
		out[i].type = L_ERR;
		out[i].msg = talloc_asprintf(ctx, "%.*s", (int) (q - p), p);
		p = q + 1;
		if (++i == outlen) return outlen;
	}
	if (*p != '\0') {
		out[i].type = L_ERR;
		out[i].msg = p;
		i++;
	}

	return i;
}

static int sql_affected_rows(rlm_sql_handle_t * handle, UNUSED rlm_sql_config_t *config)
{
	rlm_sql_postgres_conn_t *conn = handle->conn;

	return conn->affected_rows;
}

/* Exported to rlm_sql */
extern rlm_sql_module_t rlm_sql_postgresql;
rlm_sql_module_t rlm_sql_postgresql = {
	.name				= "rlm_sql_postgresql",
//	.flags				= RLM_SQL_RCODE_FLAGS_ALT_QUERY,	/* Needs more testing */
	.mod_instantiate		= mod_instantiate,
	.sql_socket_init		= sql_socket_init,
	.sql_query			= sql_query,
	.sql_select_query		= sql_select_query,
	.sql_num_fields			= sql_num_fields,
	.sql_fields			= sql_fields,
	.sql_fetch_row			= sql_fetch_row,
	.sql_error			= sql_error,
	.sql_finish_query		= sql_free_result,
	.sql_finish_select_query	= sql_free_result,
	.sql_affected_rows		= sql_affected_rows
};<|MERGE_RESOLUTION|>--- conflicted
+++ resolved
@@ -100,29 +100,6 @@
 		return -1;
 	}
 
-<<<<<<< HEAD
-	db_string = strchr(config->sql_db, '=') ?
-		talloc_typed_strdup(driver, config->sql_db) :
-		talloc_typed_asprintf(driver, "dbname='%s'", config->sql_db);
-
-	if (config->sql_server[0] != '\0') {
-		db_string = talloc_asprintf_append(db_string, " host='%s'", config->sql_server);
-	}
-
-	if (config->sql_port) {
-		db_string = talloc_asprintf_append(db_string, " port=%i", config->sql_port);
-	}
-
-	if (config->sql_login[0] != '\0') {
-		db_string = talloc_asprintf_append(db_string, " user='%s'", config->sql_login);
-	}
-
-	if (config->sql_password[0] != '\0') {
-		db_string = talloc_asprintf_append(db_string, " password='%s'", config->sql_password);
-	}
-
-=======
->>>>>>> b6ddf031
 	/*
 	 *	Allow the user to set their own, or disable it
 	 */
