--- conflicted
+++ resolved
@@ -120,14 +120,8 @@
 	CONF_PAIR *cp;                      /* conig pair */
 	const char *attribute, *element;    /* attribute and element names */
 
-<<<<<<< HEAD
-	/* find map section */
-	cs = cf_section_sub_find(conf, "map");
-	if (!cs) cf_section_sub_find(conf, "update");
-=======
 	/* find update section */
 	cs = cf_section_sub_find(conf, "update");
->>>>>>> b6ddf031
 
 	/* backwards compatibility */
 	if (!cs) {
