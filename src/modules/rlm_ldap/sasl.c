/*
 *   This program is is free software; you can redistribute it and/or modify
 *   it under the terms of the GNU General Public License as published by
 *   the Free Software Foundation; either version 2 of the License, or (at
 *   your option) any later version.
 *
 *   This program is distributed in the hope that it will be useful,
 *   but WITHOUT ANY WARRANTY; without even the implied warranty of
 *   MERCHANTABILITY or FITNESS FOR A PARTICULAR PURPOSE.  See the
 *   GNU General Public License for more details.
 *
 *   You should have received a copy of the GNU General Public License
 *   along with this program; if not, write to the Free Software
 *   Foundation, Inc., 51 Franklin St, Fifth Floor, Boston, MA 02110-1301, USA
 */

#include "ldap.h"

/**
 * $Id$
 * @file sasl.c
 * @brief Functions to perform SASL binds against an LDAP directory.
 *
 * @author Arran Cudbard-Bell <a.cudbardb@freeradius.org>
 * @copyright 2015 Arran Cudbard-Bell <a.cudbardb@freeradius.org>
 * @copyright 2015 The FreeRADIUS Server Project.
 */
#include <freeradius-devel/radiusd.h>
#include <freeradius-devel/rad_assert.h>

#include <sasl/sasl.h>

/** Data passed to the _sasl interact callback.
 *
 */
typedef struct rlm_ldap_sasl_ctx {
	rlm_ldap_t const	*inst;		//!< LDAP instance
	REQUEST			*request;	//!< The current request.

	char const		*identity;	//!< User's DN or identity.
	char const		*password;	//!< Bind password.

	ldap_sasl		*extra;		//!< Extra fields (realm and proxy id).
} rlm_ldap_sasl_ctx_t;

/** Callback for ldap_sasl_interactive_bind
 *
 * @param handle used for the SASL bind.
 * @param flags data as provided to ldap_sasl_interactive_bind.
 * @param ctx Our context data, containing the identity, password, realm and various other things.
 * @param sasl_callbacks Array of challenges to provide responses for.
 * @return SASL_OK.
 */
static int _sasl_interact(UNUSED LDAP *handle, UNUSED unsigned flags, void *ctx, void *sasl_callbacks)
{
	rlm_ldap_sasl_ctx_t	*this = ctx;
	REQUEST			*request = this->request;
	rlm_ldap_t const	*inst = this->inst;
	sasl_interact_t		*cb = sasl_callbacks;
	sasl_interact_t		*cb_p;

	for (cb_p = cb; cb_p->id != SASL_CB_LIST_END; cb_p++) {
		MOD_ROPTIONAL(RDEBUG3, DEBUG3, "SASL challenge : %s", cb_p->challenge);
		MOD_ROPTIONAL(RDEBUG3, DEBUG3, "SASL prompt    : %s", cb_p->prompt);

		switch (cb_p->id) {
		case SASL_CB_AUTHNAME:
			cb_p->result = this->identity;
			break;

		case SASL_CB_PASS:
			cb_p->result = this->password;
			break;

		case SASL_CB_USER:
			cb_p->result = this->extra->proxy ? this->extra->proxy : this->identity;
			break;

		case SASL_CB_GETREALM:
			if (this->extra->realm) cb_p->result = this->extra->realm;
			break;

		default:
			break;
		}
		MOD_ROPTIONAL(RDEBUG3, DEBUG3, "SASL result    : %s", cb_p->result ? (char const *)cb_p->result : "");
	}
	return SASL_OK;
}

/** Initiate an LDAP interactive bind
 *
 * @param[in] inst rlm_ldap configuration.
 * @param[in] request Current request, this may be NULL, in which case all debug logging is done with radlog.
 * @param[in] conn to use. May change as this function calls functions which auto re-connect.
 * @param[in] identity of the user.
 * @param[in] password of the user.
 * @param[in] sasl mechanism to use for bind, and additional parameters.
 * @param[in] serverctrls Search controls to pass to the server.  May be NULL.
 * @param[in] clientctrls Search controls for ldap_sasl_interactive.  May be NULL.
 * @param[out] error message resulting from bind.
 * @param[out] extra information about the error.
 * @return One of the LDAP_PROC_* (#ldap_rcode_t) values.
 */
ldap_rcode_t rlm_ldap_sasl_interactive(rlm_ldap_t const *inst, REQUEST *request,
				       ldap_handle_t *conn, char const *identity,
				       char const *password, ldap_sasl *sasl,
				       LDAPControl **serverctrls, LDAPControl **clientctrls,
				       char const **error, char **extra)
{
	ldap_rcode_t		status;
	int			ret = 0;
	int			msgid;
	char const		*mech;
	LDAPMessage		*result = NULL;
	rlm_ldap_sasl_ctx_t	sasl_ctx;		/* SASL defaults */

	LDAPControl		*our_serverctrls[LDAP_MAX_CONTROLS];
	LDAPControl		*our_clientctrls[LDAP_MAX_CONTROLS];

<<<<<<< HEAD
	rlm_ldap_control_merge(our_serverctrls, our_clientctrls, conn, serverctrls, clientctrls);
=======
	rlm_ldap_control_merge(our_serverctrls, our_clientctrls,
			       sizeof(our_serverctrls) / sizeof(*our_serverctrls),
			       sizeof(our_clientctrls) / sizeof(*our_clientctrls),
			       conn, serverctrls, clientctrls);
>>>>>>> 6e2008c9

	/* rlm_ldap_result may not be called */
	if (error) *error = NULL;
	if (extra) *extra = NULL;

	sasl_ctx.inst = inst;
	sasl_ctx.request = request;
	sasl_ctx.identity = identity;
	sasl_ctx.password = password;
	sasl_ctx.extra = sasl;

	MOD_ROPTIONAL(RDEBUG2, DEBUG2, "Starting SASL mech(s): %s", sasl->mech);
	for (;;) {
		ret = ldap_sasl_interactive_bind(conn->handle, NULL, sasl->mech,
						 our_serverctrls, our_clientctrls,
						 LDAP_SASL_AUTOMATIC,
						 _sasl_interact, &sasl_ctx, result,
						 &mech, &msgid);

		/*
		 *	If ldap_sasl_interactive_bind indicates it didn't want
		 *	to continue, then we're done.
		 *
		 *	Calling ldap_result here, results in a timeout in some
		 *	cases, so we need to figure out whether the bind was
		 *	successful without the help of ldap_result.
		 */
		if (ret != LDAP_SASL_BIND_IN_PROGRESS) {
			status = rlm_ldap_result(inst, conn, -1, identity, NULL, error, extra);
			break;		/* Old result gets freed on after exit */
		}

		ldap_msgfree(result);	/* We always need to free the old message */

		/*
		 *	If LDAP parse result indicates there was an error
		 *	then we're done.
		 */
		status = rlm_ldap_result(inst, conn, msgid, identity, &result, error, extra);
		switch (status) {
		case LDAP_PROC_SUCCESS:		/* ldap_sasl_interactive_bind should have indicated success */
		case LDAP_PROC_CONTINUE:
			break;

		default:
			goto done;
		}

		/*
		 *	...otherwise, the bind is still in progress.
		 */
		MOD_ROPTIONAL(RDEBUG3, DEBUG3, "Continuing SASL mech %s...", mech);

		/*
		 *	Write the servers response to the debug log
		 */
		if (((request && RDEBUG_ENABLED3) || DEBUG_ENABLED3) && result) {
			struct berval *srv_cred;

			if (ldap_parse_sasl_bind_result(conn->handle, result, &srv_cred, 0) == 0) {
				char *escaped;

				escaped = fr_asprint(request, srv_cred->bv_val, srv_cred->bv_len, '\0');
				MOD_ROPTIONAL(RDEBUG3, DEBUG3, "SASL response  : %s", escaped);

				talloc_free(escaped);
				ldap_memfree(srv_cred);
			}
		}
	}
done:
	ldap_msgfree(result);

	return status;
}<|MERGE_RESOLUTION|>--- conflicted
+++ resolved
@@ -118,14 +118,10 @@
 	LDAPControl		*our_serverctrls[LDAP_MAX_CONTROLS];
 	LDAPControl		*our_clientctrls[LDAP_MAX_CONTROLS];
 
-<<<<<<< HEAD
-	rlm_ldap_control_merge(our_serverctrls, our_clientctrls, conn, serverctrls, clientctrls);
-=======
 	rlm_ldap_control_merge(our_serverctrls, our_clientctrls,
 			       sizeof(our_serverctrls) / sizeof(*our_serverctrls),
 			       sizeof(our_clientctrls) / sizeof(*our_clientctrls),
 			       conn, serverctrls, clientctrls);
->>>>>>> 6e2008c9
 
 	/* rlm_ldap_result may not be called */
 	if (error) *error = NULL;
