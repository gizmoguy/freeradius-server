/*
 *   This program is is free software; you can redistribute it and/or modify
 *   it under the terms of the GNU General Public License as published by
 *   the Free Software Foundation; either version 2 of the License, or (at
 *   your option) any later version.
 *
 *   This program is distributed in the hope that it will be useful,
 *   but WITHOUT ANY WARRANTY; without even the implied warranty of
 *   MERCHANTABILITY or FITNESS FOR A PARTICULAR PURPOSE.  See the
 *   GNU General Public License for more details.
 *
 *   You should have received a copy of the GNU General Public License
 *   along with this program; if not, write to the Free Software
 *   Foundation, Inc., 51 Franklin St, Fifth Floor, Boston, MA 02110-1301, USA
 */

/**
 * $Id$
 * @file rlm_ldap.c
 * @brief LDAP authorization and authentication module.
 *
 * @author Arran Cudbard-Bell <a.cudbardb@freeradius.org>
 * @author Alan DeKok <aland@freeradius.org>
 *
 * @copyright 2012,2015 Arran Cudbard-Bell <a.cudbardb@freeradius.org>
 * @copyright 2013,2015 Network RADIUS SARL <info@networkradius.com>
 * @copyright 2012 Alan DeKok <aland@freeradius.org>
 * @copyright 1999-2013 The FreeRADIUS Server Project.
 */
RCSID("$Id$")

#include	<freeradius-devel/rad_assert.h>

#include	<stdarg.h>
#include	<ctype.h>

#include	"ldap.h"

#include	<freeradius-devel/map_proc.h>

/*
 *	Scopes
 */
FR_NAME_NUMBER const ldap_scope[] = {
	{ "sub",	LDAP_SCOPE_SUB	},
	{ "one",	LDAP_SCOPE_ONE	},
	{ "base",	LDAP_SCOPE_BASE },
#ifdef LDAP_SCOPE_CHILDREN
	{ "children",	LDAP_SCOPE_CHILDREN },
#endif
	{  NULL , -1 }
};

#ifdef LDAP_OPT_X_TLS_NEVER
FR_NAME_NUMBER const ldap_tls_require_cert[] = {
	{ "never",	LDAP_OPT_X_TLS_NEVER	},
	{ "demand",	LDAP_OPT_X_TLS_DEMAND	},
	{ "allow",	LDAP_OPT_X_TLS_ALLOW	},
	{ "try",	LDAP_OPT_X_TLS_TRY	},
	{ "hard",	LDAP_OPT_X_TLS_HARD	},	/* oh yes, just like that */

	{  NULL , -1 }
};
#endif

static FR_NAME_NUMBER const ldap_dereference[] = {
	{ "never",	LDAP_DEREF_NEVER	},
	{ "searching",	LDAP_DEREF_SEARCHING	},
	{ "finding",	LDAP_DEREF_FINDING	},
	{ "always",	LDAP_DEREF_ALWAYS	},

	{  NULL , -1 }
};

static CONF_PARSER sasl_mech_dynamic[] = {
	{ FR_CONF_OFFSET("mech", PW_TYPE_TMPL | PW_TYPE_NOT_EMPTY, ldap_sasl_dynamic, mech) },
	{ FR_CONF_OFFSET("proxy", PW_TYPE_TMPL, ldap_sasl_dynamic, proxy) },
	{ FR_CONF_OFFSET("realm", PW_TYPE_TMPL, ldap_sasl_dynamic, realm) },
	CONF_PARSER_TERMINATOR
};

static CONF_PARSER sasl_mech_static[] = {
	{ FR_CONF_OFFSET("mech", PW_TYPE_STRING | PW_TYPE_NOT_EMPTY, ldap_sasl, mech) },
	{ FR_CONF_OFFSET("proxy", PW_TYPE_STRING, ldap_sasl, proxy) },
	{ FR_CONF_OFFSET("realm", PW_TYPE_STRING, ldap_sasl, realm) },
	CONF_PARSER_TERMINATOR
};

/*
 *	TLS Configuration
 */
static CONF_PARSER tls_config[] = {
	/*
	 *	Deprecated attributes
	 */
	{ FR_CONF_OFFSET("ca_file", PW_TYPE_FILE_INPUT, rlm_ldap_t, tls_ca_file) },

	{ FR_CONF_OFFSET("ca_path", PW_TYPE_FILE_INPUT, rlm_ldap_t, tls_ca_path) },

	{ FR_CONF_OFFSET("certificate_file", PW_TYPE_FILE_INPUT, rlm_ldap_t, tls_certificate_file) },

	{ FR_CONF_OFFSET("private_key_file", PW_TYPE_FILE_INPUT, rlm_ldap_t, tls_private_key_file) }, // OK if it changes on HUP

	{ FR_CONF_OFFSET("random_file", PW_TYPE_FILE_INPUT, rlm_ldap_t, tls_random_file) },

	/*
	 *	LDAP Specific TLS attributes
	 */
	{ FR_CONF_OFFSET("start_tls", PW_TYPE_BOOLEAN, rlm_ldap_t, start_tls), .dflt = "no" },
	{ FR_CONF_OFFSET("require_cert", PW_TYPE_STRING, rlm_ldap_t, tls_require_cert_str) },
	CONF_PARSER_TERMINATOR
};


static CONF_PARSER profile_config[] = {
	{ FR_CONF_OFFSET("filter", PW_TYPE_TMPL, rlm_ldap_t, profile_filter), .dflt = "(&)", .quote = T_SINGLE_QUOTED_STRING },	//!< Correct filter for when the DN is known.
	{ FR_CONF_OFFSET("attribute", PW_TYPE_STRING, rlm_ldap_t, profile_attr) },
	{ FR_CONF_OFFSET("default", PW_TYPE_TMPL, rlm_ldap_t, default_profile) },
	CONF_PARSER_TERMINATOR
};

/*
 *	User configuration
 */
static CONF_PARSER user_config[] = {
	{ FR_CONF_OFFSET("filter", PW_TYPE_TMPL, rlm_ldap_t, userobj_filter) },
	{ FR_CONF_OFFSET("scope", PW_TYPE_STRING, rlm_ldap_t, userobj_scope_str), .dflt = "sub" },
	{ FR_CONF_OFFSET("base_dn", PW_TYPE_TMPL, rlm_ldap_t, userobj_base_dn), .dflt = "", .quote = T_SINGLE_QUOTED_STRING },
	{ FR_CONF_OFFSET("sort_by", PW_TYPE_STRING, rlm_ldap_t, userobj_sort_by) },

	{ FR_CONF_OFFSET("access_attribute", PW_TYPE_STRING, rlm_ldap_t, userobj_access_attr) },
	{ FR_CONF_OFFSET("access_positive", PW_TYPE_BOOLEAN, rlm_ldap_t, access_positive), .dflt = "yes" },

	/* Should be deprecated */
	{ FR_CONF_OFFSET("sasl", PW_TYPE_SUBSECTION, rlm_ldap_t, user_sasl), .dflt = (void const *) sasl_mech_dynamic },
	CONF_PARSER_TERMINATOR
};

/*
 *	Group configuration
 */
static CONF_PARSER group_config[] = {
<<<<<<< HEAD
	{ "filter", FR_CONF_OFFSET(PW_TYPE_STRING, rlm_ldap_t, groupobj_filter), NULL },
	{ "scope", FR_CONF_OFFSET(PW_TYPE_STRING, rlm_ldap_t, groupobj_scope_str), "sub" },
	{ "base_dn", FR_CONF_OFFSET(PW_TYPE_STRING | PW_TYPE_TMPL, rlm_ldap_t, groupobj_base_dn), "" },

	{ "name_attribute", FR_CONF_OFFSET(PW_TYPE_STRING, rlm_ldap_t, groupobj_name_attr), "cn" },
	{ "membership_attribute", FR_CONF_OFFSET(PW_TYPE_STRING, rlm_ldap_t, userobj_membership_attr), NULL },
	{ "membership_filter", FR_CONF_OFFSET(PW_TYPE_STRING | PW_TYPE_XLAT, rlm_ldap_t, groupobj_membership_filter), NULL },
	{ "cacheable_name", FR_CONF_OFFSET(PW_TYPE_BOOLEAN, rlm_ldap_t, cacheable_group_name), "no" },
	{ "cacheable_dn", FR_CONF_OFFSET(PW_TYPE_BOOLEAN, rlm_ldap_t, cacheable_group_dn), "no" },
	{ "cache_attribute", FR_CONF_OFFSET(PW_TYPE_STRING, rlm_ldap_t, cache_attribute), NULL },
	{ "group_attribute", FR_CONF_OFFSET(PW_TYPE_STRING, rlm_ldap_t, group_attribute), NULL },

	{ NULL, -1, 0, NULL, NULL }
=======
	{ FR_CONF_OFFSET("filter", PW_TYPE_STRING, rlm_ldap_t, groupobj_filter) },
	{ FR_CONF_OFFSET("scope", PW_TYPE_STRING, rlm_ldap_t, groupobj_scope_str), .dflt = "sub" },
	{ FR_CONF_OFFSET("base_dn", PW_TYPE_TMPL, rlm_ldap_t, groupobj_base_dn), .dflt = "", .quote = T_SINGLE_QUOTED_STRING },

	{ FR_CONF_OFFSET("name_attribute", PW_TYPE_STRING, rlm_ldap_t, groupobj_name_attr), .dflt = "cn" },
	{ FR_CONF_OFFSET("membership_attribute", PW_TYPE_STRING, rlm_ldap_t, userobj_membership_attr) },
	{ FR_CONF_OFFSET("membership_filter", PW_TYPE_STRING | PW_TYPE_XLAT, rlm_ldap_t, groupobj_membership_filter) },
	{ FR_CONF_OFFSET("cacheable_name", PW_TYPE_BOOLEAN, rlm_ldap_t, cacheable_group_name), .dflt = "no" },
	{ FR_CONF_OFFSET("cacheable_dn", PW_TYPE_BOOLEAN, rlm_ldap_t, cacheable_group_dn), .dflt = "no" },
	{ FR_CONF_OFFSET("cache_attribute", PW_TYPE_STRING, rlm_ldap_t, cache_attribute) },
	{ FR_CONF_OFFSET("group_attribute", PW_TYPE_STRING, rlm_ldap_t, group_attribute) },
	CONF_PARSER_TERMINATOR
>>>>>>> 6e2008c9
};

static CONF_PARSER client_config[] = {
	{ FR_CONF_OFFSET("filter", PW_TYPE_STRING, rlm_ldap_t, clientobj_filter) },
	{ FR_CONF_OFFSET("scope", PW_TYPE_STRING, rlm_ldap_t, clientobj_scope_str), .dflt = "sub" },
	{ FR_CONF_OFFSET("base_dn", PW_TYPE_STRING, rlm_ldap_t, clientobj_base_dn), .dflt = "" },
	CONF_PARSER_TERMINATOR
};

/*
 *	Reference for accounting updates
 */
static const CONF_PARSER acct_section_config[] = {
	{ FR_CONF_OFFSET("reference", PW_TYPE_STRING | PW_TYPE_XLAT, ldap_acct_section_t, reference), .dflt = "." },
	CONF_PARSER_TERMINATOR
};

/*
 *	Various options that don't belong in the main configuration.
 *
 *	Note that these overlap a bit with the connection pool code!
 */
static CONF_PARSER option_config[] = {
	/*
	 *	Debugging flags to the server
	 */
	{ FR_CONF_OFFSET("ldap_debug", PW_TYPE_INTEGER, rlm_ldap_t, ldap_debug), .dflt = "0x0000" },

	{ FR_CONF_OFFSET("dereference", PW_TYPE_STRING, rlm_ldap_t, dereference_str) },

	{ FR_CONF_OFFSET("chase_referrals", PW_TYPE_BOOLEAN, rlm_ldap_t, chase_referrals) },

	{ FR_CONF_OFFSET("use_referral_credentials", PW_TYPE_BOOLEAN, rlm_ldap_t, use_referral_credentials), .dflt = "no" },

	{ FR_CONF_OFFSET("rebind", PW_TYPE_BOOLEAN, rlm_ldap_t, rebind) },

#ifdef LDAP_CONTROL_X_SESSION_TRACKING
	{ FR_CONF_OFFSET("session_tracking", PW_TYPE_BOOLEAN, rlm_ldap_t, session_tracking), .dflt = "no" },
#endif

#ifdef LDAP_CONTROL_X_SESSION_TRACKING
	{ "session_tracking", FR_CONF_OFFSET(PW_TYPE_BOOLEAN, rlm_ldap_t, session_tracking), "no" },
#endif

#ifdef LDAP_OPT_NETWORK_TIMEOUT
	/* timeout on network activity */
	{ FR_CONF_DEPRECATED("net_timeout", PW_TYPE_INTEGER, rlm_ldap_t, net_timeout), .dflt = "10" },
#endif

	/* timeout for search results */
	{ FR_CONF_OFFSET("res_timeout", PW_TYPE_INTEGER, rlm_ldap_t, res_timeout), .dflt = "20" },

	/* allow server unlimited time for search (server-side limit) */
	{ FR_CONF_OFFSET("srv_timelimit", PW_TYPE_INTEGER, rlm_ldap_t, srv_timelimit), .dflt = "20" },

#ifdef LDAP_OPT_X_KEEPALIVE_IDLE
	{ FR_CONF_OFFSET("idle", PW_TYPE_INTEGER, rlm_ldap_t, keepalive_idle), .dflt = "60" },
#endif
#ifdef LDAP_OPT_X_KEEPALIVE_PROBES
	{ FR_CONF_OFFSET("probes", PW_TYPE_INTEGER, rlm_ldap_t, keepalive_probes), .dflt = "3" },
#endif
#ifdef LDAP_OPT_X_KEEPALIVE_INTERVAL
	{ FR_CONF_OFFSET("interval", PW_TYPE_INTEGER, rlm_ldap_t, keepalive_interval), .dflt = "30" },
#endif
	CONF_PARSER_TERMINATOR
};


static const CONF_PARSER module_config[] = {
	{ FR_CONF_OFFSET("server", PW_TYPE_STRING, rlm_ldap_t, config_server) },	/* Do not set to required */
	{ FR_CONF_OFFSET("port", PW_TYPE_SHORT, rlm_ldap_t, port) },

	{ FR_CONF_OFFSET("identity", PW_TYPE_STRING, rlm_ldap_t, admin_identity) },
	{ FR_CONF_OFFSET("password", PW_TYPE_STRING | PW_TYPE_SECRET, rlm_ldap_t, admin_password) },

<<<<<<< HEAD
	{ "sasl", FR_CONF_OFFSET(PW_TYPE_SUBSECTION, rlm_ldap_t, admin_sasl), (void const *) sasl_mech_static },
=======
	{ FR_CONF_OFFSET("sasl", PW_TYPE_SUBSECTION, rlm_ldap_t, admin_sasl), .dflt = (void const *) sasl_mech_static },
>>>>>>> 6e2008c9

	{ FR_CONF_OFFSET("valuepair_attribute", PW_TYPE_STRING, rlm_ldap_t, valuepair_attr) },

#ifdef WITH_EDIR
	/* support for eDirectory Universal Password */
	{ FR_CONF_OFFSET("edir", PW_TYPE_BOOLEAN, rlm_ldap_t, edir) }, /* NULL defaults to "no" */

	/*
	 *	Attempt to bind with the cleartext password we got from eDirectory
	 *	Universal password for additional authorization checks.
	 */
	{ FR_CONF_OFFSET("edir_autz", PW_TYPE_BOOLEAN, rlm_ldap_t, edir_autz) }, /* NULL defaults to "no" */
#endif

	{ FR_CONF_OFFSET("read_clients", PW_TYPE_BOOLEAN, rlm_ldap_t, do_clients) }, /* NULL defaults to "no" */

	{ FR_CONF_POINTER("user", PW_TYPE_SUBSECTION, NULL), .dflt = (void const *) user_config },

	{ FR_CONF_POINTER("group", PW_TYPE_SUBSECTION, NULL), .dflt = (void const *) group_config },

	{ FR_CONF_POINTER("client", PW_TYPE_SUBSECTION, NULL), .dflt = (void const *) client_config },

	{ FR_CONF_POINTER("profile", PW_TYPE_SUBSECTION, NULL), .dflt = (void const *) profile_config },

	{ FR_CONF_POINTER("options", PW_TYPE_SUBSECTION, NULL), .dflt = (void const *) option_config },

	{ FR_CONF_POINTER("tls", PW_TYPE_SUBSECTION, NULL), .dflt = (void const *) tls_config },
	CONF_PARSER_TERMINATOR
};

<<<<<<< HEAD
static ssize_t ldap_escape_xlat(UNUSED void *instance, REQUEST *request, char const *fmt, char *out, size_t freespace)
=======
static ssize_t ldap_escape_xlat(UNUSED void *instance, REQUEST *request, char const *fmt, char **out, size_t freespace)
>>>>>>> 6e2008c9
{
	return rlm_ldap_escape_func(request, *out, freespace, fmt, NULL);
}

static ssize_t ldap_unescape_xlat(UNUSED void *instance, REQUEST *request, char const *fmt, char **out, size_t freespace)
{
	return rlm_ldap_unescape_func(request, *out, freespace, fmt, NULL);
}

static ssize_t ldap_unescape_xlat(UNUSED void *instance, REQUEST *request, char const *fmt, char *out, size_t freespace)
{
	return rlm_ldap_unescape_func(request, out, freespace, fmt, NULL);
}

/** Expand an LDAP URL into a query, and return a string result from that query.
 *
 */
static ssize_t ldap_xlat(void *instance, REQUEST *request, char const *fmt, char **out, size_t freespace)
{
	ldap_rcode_t		status;
	size_t			len = 0;
	rlm_ldap_t		*inst = instance;

	LDAPURLDesc		*ldap_url;
	LDAPMessage		*result = NULL;
	LDAPMessage		*entry = NULL;

	struct berval		**values;

	ldap_handle_t		*conn;
	int			ldap_errno;

	char const		*url;
	char const		**attrs;

	url = fmt;

	if (!ldap_is_ldap_url(url)) {
		REDEBUG("String passed does not look like an LDAP URL");
		return -1;
	}

	if (ldap_url_parse(url, &ldap_url)){
		REDEBUG("Parsing LDAP URL failed");
		return -1;
	}

	/*
	 *	Nothing, empty string, "*" string, or got 2 things, die.
	 */
	if (!ldap_url->lud_attrs || !ldap_url->lud_attrs[0] ||
	    !*ldap_url->lud_attrs[0] ||
	    (strcmp(ldap_url->lud_attrs[0], "*") == 0) ||
	    ldap_url->lud_attrs[1]) {
		REDEBUG("Bad attributes list in LDAP URL. URL must specify exactly one attribute to retrieve");

		goto free_urldesc;
	}

	conn = mod_conn_get(inst, request);
	if (!conn) goto free_urldesc;

	memcpy(&attrs, &ldap_url->lud_attrs, sizeof(attrs));

	status = rlm_ldap_search(&result, inst, request, &conn, ldap_url->lud_dn, ldap_url->lud_scope,
				 ldap_url->lud_filter, attrs, NULL, NULL);
	switch (status) {
	case LDAP_PROC_SUCCESS:
		break;

	default:
		goto free_socket;
	}

	rad_assert(conn);
	rad_assert(result);

	entry = ldap_first_entry(conn->handle, result);
	if (!entry) {
		ldap_get_option(conn->handle, LDAP_OPT_RESULT_CODE, &ldap_errno);
		REDEBUG("Failed retrieving entry: %s", ldap_err2string(ldap_errno));
		len = -1;
		goto free_result;
	}

	values = ldap_get_values_len(conn->handle, entry, ldap_url->lud_attrs[0]);
	if (!values) {
		RDEBUG("No \"%s\" attributes found in specified object", ldap_url->lud_attrs[0]);
		goto free_result;
	}

	if (values[0]->bv_len >= freespace) goto free_values;

	memcpy(*out, values[0]->bv_val, values[0]->bv_len + 1);	/* +1 as strlcpy expects buffer size */
	len = values[0]->bv_len;

free_values:
	ldap_value_free_len(values);
free_result:
	ldap_msgfree(result);
free_socket:
	mod_conn_release(inst, conn);
free_urldesc:
	ldap_free_urldesc(ldap_url);

	return len;
}

/** Perform a search and map the result of the search to server attributes
 *
 * Unlike LDAP xlat, this can be used to process attributes from multiple entries.
 *
 * @param[in] mod_inst #rlm_ldap_t
 * @param[in] proc_inst unused.
 * @param[in,out] request The current request.
 * @param[in] url LDAP url specifying base DN and filter.
 * @param[in] maps Head of the map list.
 * @return
 *	- #RLM_MODULE_NOOP no rows were returned.
 *	- #RLM_MODULE_UPDATED if one or more #VALUE_PAIR were added to the #REQUEST.
 *	- #RLM_MODULE_FAIL if an error occurred.
 */
static rlm_rcode_t mod_map_proc(void *mod_inst, UNUSED void *proc_inst, REQUEST *request,
				char const *url, vp_map_t const *maps)
{
	rlm_rcode_t		rcode = RLM_MODULE_UPDATED;
	rlm_ldap_t		*inst = talloc_get_type_abort(mod_inst, rlm_ldap_t);
	ldap_rcode_t		status;

	LDAPURLDesc		*ldap_url;

	LDAPMessage		*result = NULL;
	LDAPMessage		*entry = NULL;
	vp_map_t const		*map;

	ldap_handle_t		*conn;

	rlm_ldap_map_exp_t	expanded; /* faster than mallocing every time */

	if (!ldap_is_ldap_url(url)) {
		REDEBUG("Map query string does not look like a valid LDAP URI");
		return RLM_MODULE_FAIL;
	}

	if (ldap_url_parse(url, &ldap_url)){
		REDEBUG("Parsing LDAP URL failed");
		return RLM_MODULE_FAIL;
	}

	/*
	 *	Expand the RHS of the maps to get the name of the attributes.
	 */
	if (rlm_ldap_map_expand(&expanded, request, maps) < 0) {
		rcode = RLM_MODULE_FAIL;
		goto free_urldesc;
	}

	conn = mod_conn_get(inst, request);
	if (!conn) goto free_expanded;

	status = rlm_ldap_search(&result, inst, request, &conn, ldap_url->lud_dn, ldap_url->lud_scope,
				 ldap_url->lud_filter, expanded.attrs, NULL, NULL);
	switch (status) {
	case LDAP_PROC_SUCCESS:
		break;

	case LDAP_PROC_NO_RESULT:
		rcode = RLM_MODULE_NOOP;
		goto free_socket;

	default:
		rcode = RLM_MODULE_FAIL;
		goto free_socket;
	}

	rad_assert(conn);
	rad_assert(result);

	for (entry = ldap_first_entry(conn->handle, result);
	     entry;
	     entry = ldap_next_entry(conn->handle, entry)) {
		int	i;
		char	*dn = NULL;

		if (RDEBUG_ENABLED2) {
			dn = ldap_get_dn(conn->handle, entry);
			RDEBUG2("Processing \"%s\"", dn);
		}

		RINDENT();
		for (map = maps, i = 0;
		     map != NULL;
		     map = map->next, i++) {
			int			ret;
			rlm_ldap_result_t	attr;

			attr.values = ldap_get_values_len(conn->handle, entry, expanded.attrs[i]);
			if (!attr.values) {
				/*
				 *	Many LDAP directories don't expose the DN of
				 *	the object as an attribute, so we need this
				 *	hack, to allow the user to retrieve it.
				 */
				if (strcmp(LDAP_VIRTUAL_DN_ATTR, expanded.attrs[i]) == 0) {
					struct berval value;
					struct berval *values[2] = { &value, NULL };

					if (!dn) dn = ldap_get_dn(conn->handle, entry);
					value.bv_val = dn;
					value.bv_len = strlen(dn);

					attr.values = values;
					attr.count = 1;

					ret = map_to_request(request, map, rlm_ldap_map_getvalue, &attr);
					if (ret == -1) {
						rcode = RLM_MODULE_FAIL;
						ldap_memfree(dn);
						goto free_result;
					}
					continue;
				}

				RDEBUG3("Attribute \"%s\" not found in LDAP object", expanded.attrs[i]);

				continue;
			}
			attr.count = ldap_count_values_len(attr.values);

			ret = map_to_request(request, map, rlm_ldap_map_getvalue, &attr);
			ldap_value_free_len(attr.values);
			if (ret == -1) {
				rcode = RLM_MODULE_FAIL;
				ldap_memfree(dn);
				goto free_result;
			}
		}
		ldap_memfree(dn);
		REXDENT();
	}

free_result:
	ldap_msgfree(result);
free_socket:
	mod_conn_release(inst, conn);
free_expanded:
	talloc_free(expanded.ctx);
free_urldesc:
	ldap_free_urldesc(ldap_url);

	return rcode;
}

/** Perform LDAP-Group comparison checking
 *
 * Attempts to match users to groups using a variety of methods.
 *
 * @param instance of the rlm_ldap module.
 * @param request Current request.
 * @param thing Unknown.
 * @param check Which group to check for user membership.
 * @param check_pairs Unknown.
 * @param reply_pairs Unknown.
 * @return
 *	- 1 on failure (or if the user is not a member).
 *	- 0 on success.
 */
static int rlm_ldap_groupcmp(void *instance, REQUEST *request, UNUSED VALUE_PAIR *thing, VALUE_PAIR *check,
			     UNUSED VALUE_PAIR *check_pairs, UNUSED VALUE_PAIR **reply_pairs)
{
	rlm_ldap_t	*inst = instance;
	rlm_rcode_t	rcode;

	bool		found = false;
	bool		check_is_dn;

	ldap_handle_t	*conn = NULL;
	char const	*user_dn;

	rad_assert(inst->groupobj_base_dn);

	RDEBUG("Searching for user in group \"%s\"", check->vp_strvalue);

	if (check->vp_length == 0) {
		REDEBUG("Cannot do comparison (group name is empty)");
		return 1;
	}

	/*
	 *	Check if we can do cached membership verification
	 */
	check_is_dn = rlm_ldap_is_dn(check->vp_strvalue, check->vp_length);
	if (check_is_dn) {
		char *norm;

		MEM(norm = talloc_memdup(check, check->vp_strvalue, talloc_array_length(check->vp_strvalue)));
		rlm_ldap_normalise_dn(norm, check->vp_strvalue);
		fr_pair_value_strsteal(check, norm);
	}
	if ((check_is_dn && inst->cacheable_group_dn) || (!check_is_dn && inst->cacheable_group_name)) {
		switch (rlm_ldap_check_cached(inst, request, check)) {
		case RLM_MODULE_NOTFOUND:
			found = false;
			goto finish;

		case RLM_MODULE_OK:
			found = true;
			goto finish;
		/*
		 *	Fallback to dynamic search on failure
		 */
		case RLM_MODULE_FAIL:
		case RLM_MODULE_INVALID:
		default:
			break;
		}
	}

	conn = mod_conn_get(inst, request);
	if (!conn) return 1;

	/*
	 *	This is used in the default membership filter.
	 */
	user_dn = rlm_ldap_find_user(inst, request, &conn, NULL, false, NULL, &rcode);
	if (!user_dn) {
		mod_conn_release(inst, conn);
		return 1;
	}

	rad_assert(conn);

	/*
	 *	Check groupobj user membership
	 */
	if (inst->groupobj_membership_filter) {
		switch (rlm_ldap_check_groupobj_dynamic(inst, request, &conn, check)) {
		case RLM_MODULE_NOTFOUND:
			break;

		case RLM_MODULE_OK:
			found = true;

		default:
			goto finish;
		}
	}

	rad_assert(conn);

	/*
	 *	Check userobj group membership
	 */
	if (inst->userobj_membership_attr) {
		switch (rlm_ldap_check_userobj_dynamic(inst, request, &conn, user_dn, check)) {
		case RLM_MODULE_NOTFOUND:
			break;

		case RLM_MODULE_OK:
			found = true;

		default:
			goto finish;
		}
	}

	rad_assert(conn);

finish:
	if (conn) mod_conn_release(inst, conn);

	if (!found) {
		RDEBUG("User is not a member of \"%s\"", check->vp_strvalue);

		return 1;
	}

	return 0;
}

/** Detach from the LDAP server and cleanup internal state.
 *
 */
static int mod_detach(void *instance)
{
	rlm_ldap_t *inst = instance;

	fr_connection_pool_free(inst->pool);

	if (inst->user_map) {
		talloc_free(inst->user_map);
	}

	/*
	 *	Keeping the dummy ld around for the lifetime
	 *	of the module should always work,
	 *	irrespective of what changes happen in libldap.
	 */
	if (inst->handle) {
#ifdef HAVE_LDAP_UNBIND_EXT_S
		ldap_unbind_ext_s(inst->handle, NULL, NULL);
#else
		ldap_unbind_s(inst->handle);
#endif
	}

#ifdef HAVE_LDAP_CREATE_SORT_CONTROL
	if (inst->userobj_sort_ctrl) ldap_control_free(inst->userobj_sort_ctrl);
#endif

	return 0;
}

/** Parse an accounting sub section.
 *
 * Allocate a new ldap_acct_section_t and write the config data into it.
 *
 * @param[in] inst rlm_ldap configuration.
 * @param[in] parent of the config section.
 * @param[out] config to write the sub section parameters to.
 * @param[in] comp The section name were parsing the config for.
 * @return
 *	- 0 on success.
 *	- < 0 on failure.
 */
static int parse_sub_section(rlm_ldap_t *inst, CONF_SECTION *parent, ldap_acct_section_t **config,
			     rlm_components_t comp)
{
	CONF_SECTION *cs;

	char const *name = section_type_value[comp].section;

	cs = cf_section_sub_find(parent, name);
	if (!cs) {
		DEBUG2("rlm_ldap (%s): Couldn't find configuration for %s, will return NOOP for calls "
		       "from this section", inst->name, name);

		return 0;
	}

	*config = talloc_zero(inst, ldap_acct_section_t);
	if (cf_section_parse(cs, *config, acct_section_config) < 0) {
		LDAP_ERR("Failed parsing configuration for section %s", name);

		return -1;
	}

	(*config)->cs = cs;

	return 0;
}

/** Bootstrap the module
 *
 * Define attributes.
 *
 * @param conf to parse.
 * @param instance configuration data.
 * @return
 *	- 0 on success.
 *	- < 0 on failure.
 */
static int mod_bootstrap(CONF_SECTION *conf, void *instance)
{
	rlm_ldap_t	*inst = instance;
	char		buffer[256];
	char const	*group_attribute;

	inst->name = cf_section_name2(conf);
	if (!inst->name) inst->name = cf_section_name1(conf);

	if (inst->group_attribute) {
		group_attribute = inst->group_attribute;
	} else if (cf_section_name2(conf)) {
		snprintf(buffer, sizeof(buffer), "%s-LDAP-Group", inst->name);
		group_attribute = buffer;
	} else {
		group_attribute = "LDAP-Group";
	}

	if (paircompare_register_byname(group_attribute, dict_attrbyvalue(PW_USER_NAME, 0),
					false, rlm_ldap_groupcmp, inst) < 0) {
		LDAP_ERR("Error registering group comparison: %s", fr_strerror());
		goto error;
	}

	inst->group_da = dict_attrbyname(group_attribute);

	/*
	 *	Setup the cache attribute
	 */
	if (inst->cache_attribute) {
		ATTR_FLAGS flags;

		memset(&flags, 0, sizeof(flags));
		if (dict_addattr(inst->cache_attribute, -1, 0, PW_TYPE_STRING, flags) < 0) {
			LDAP_ERR("Error creating cache attribute: %s", fr_strerror());
		error:
			return -1;

		}
		inst->cache_da = dict_attrbyname(inst->cache_attribute);
	} else {
		inst->cache_da = inst->group_da;	/* Default to the group_da */
	}

<<<<<<< HEAD
	xlat_register(inst->name, ldap_xlat, rlm_ldap_escape_func, inst);
	xlat_register("ldapquote", ldap_escape_xlat, NULL, inst);	/* Deprecated */

	xlat_register("ldap_escape", ldap_escape_xlat, NULL, inst);
	xlat_register("ldap_unescape", ldap_unescape_xlat, NULL, inst);
=======
	xlat_register(inst->name, ldap_xlat, XLAT_DEFAULT_BUF_LEN, rlm_ldap_escape_func, inst);
	xlat_register("ldapquote", ldap_escape_xlat, XLAT_DEFAULT_BUF_LEN, NULL, inst);	/* Deprecated */

	xlat_register("ldap_escape", ldap_escape_xlat, XLAT_DEFAULT_BUF_LEN, NULL, inst);
	xlat_register("ldap_unescape", ldap_unescape_xlat, XLAT_DEFAULT_BUF_LEN, NULL, inst);
>>>>>>> 6e2008c9
	map_proc_register(inst, inst->name, mod_map_proc, NULL, NULL, 0);

	return 0;
}


/** Instantiate the module
 *
 * Creates a new instance of the module reading parameters from a configuration section.
 *
 * @param conf to parse.
 * @param instance configuration data.
 * @return
 *	- 0 on success.
 *	- < 0 on failure.
 */
static int mod_instantiate(CONF_SECTION *conf, void *instance)
{
	static bool	version_done;

	CONF_PAIR	*cp;
	CONF_ITEM	*ci;

	CONF_SECTION *options, *update;
	rlm_ldap_t *inst = instance;

	inst->cs = conf;

	options = cf_section_sub_find(conf, "options");
	if (!options || !cf_pair_find(options, "chase_referrals")) {
		inst->chase_referrals_unset = true;	 /* use OpenLDAP defaults */
	}

	/*
	 *	Only needs to be done once, prevents races in environment
	 *	initialisation within libldap.
	 *
	 *	See: https://github.com/arr2036/ldapperf/issues/2
	 */
#ifdef HAVE_LDAP_INITIALIZE
	ldap_initialize(&inst->handle, "");
#else
	inst->handle = ldap_init("", 0);
#endif

	/*
	 *	Get version info from the LDAP API.
	 */
	if (!version_done) {
		static LDAPAPIInfo info = { .ldapai_info_version = LDAP_API_INFO_VERSION };	/* static to quiet valgrind about this being uninitialised */
		int ldap_errno;

		version_done = true;

		ldap_errno = ldap_get_option(NULL, LDAP_OPT_API_INFO, &info);
		if (ldap_errno == LDAP_OPT_SUCCESS) {
			/*
			 *	Don't generate warnings if the compile type vendor name
			 *	is found within the link time vendor name.
			 *
			 *	This allows the server to be built against OpenLDAP but
			 *	run with Symas OpenLDAP.
			 */
			if (strcasestr(info.ldapai_vendor_name, LDAP_VENDOR_NAME) == NULL) {
				WARN("rlm_ldap: libldap vendor changed since the server was built");
				WARN("rlm_ldap: linked: %s, built: %s", info.ldapai_vendor_name, LDAP_VENDOR_NAME);
			}

			if (info.ldapai_vendor_version < LDAP_VENDOR_VERSION) {
				WARN("rlm_ldap: libldap older than the version the server was built against");
				WARN("rlm_ldap: linked: %i, built: %i",
				     info.ldapai_vendor_version, LDAP_VENDOR_VERSION);
			}

			INFO("rlm_ldap: libldap vendor: %s, version: %i", info.ldapai_vendor_name,
			     info.ldapai_vendor_version);

			ldap_memfree(info.ldapai_vendor_name);
			ldap_memfree(info.ldapai_extensions);
		} else {
			DEBUG("rlm_ldap: Falling back to build time libldap version info.  Query for LDAP_OPT_API_INFO "
			      "returned: %i", ldap_errno);
			INFO("rlm_ldap: libldap vendor: %s, version: %i.%i.%i", LDAP_VENDOR_NAME,
			     LDAP_VENDOR_VERSION_MAJOR, LDAP_VENDOR_VERSION_MINOR, LDAP_VENDOR_VERSION_PATCH);
		}
	}

	/*
	 *	If the configuration parameters can't be parsed, then fail.
	 */
	if ((parse_sub_section(inst, conf, &inst->accounting, MOD_ACCOUNTING) < 0) ||
	    (parse_sub_section(inst, conf, &inst->postauth, MOD_POST_AUTH) < 0)) {
		cf_log_err_cs(conf, "Failed parsing configuration");

		goto error;
	}

	/*
	 *	Sanity checks for cacheable groups code.
	 */
	if (inst->cacheable_group_name && inst->groupobj_membership_filter) {
		if (!inst->groupobj_name_attr) {
			cf_log_err_cs(conf, "Configuration item 'group.name_attribute' must be set if cacheable "
				      "group names are enabled");

			goto error;
		}
	}

	/*
	 *	If we have a *pair* as opposed to a *section*
	 *	then the module is referencing another ldap module's
	 *	connection pool.
	 */
	if (!cf_pair_find(conf, "pool")) {
		if (!inst->config_server) {
			cf_log_err_cs(conf, "Configuration item 'server' must have a value");
			goto error;
		}
	}

#ifndef WITH_SASL
	if (inst->user_sasl.mech) {
		cf_log_err_cs(conf, "Configuration item 'user.sasl.mech' not supported.  "
			      "Linked libldap does not provide ldap_sasl_bind function");
		goto error;
	}

	if (inst->admin_sasl.mech) {
		cf_log_err_cs(conf, "Configuration item 'sasl.mech' not supported.  "
			      "Linked libldap does not provide ldap_sasl_interactive_bind function");
		goto error;
	}
#endif

#ifndef HAVE_LDAP_CREATE_SORT_CONTROL
	if (inst->userobj_sort_by) {
		cf_log_err_cs(conf, "Configuration item 'sort_by' not supported.  "
			      "Linked libldap does not provide ldap_create_sort_control function");
		goto error;
	}
#endif

#ifndef HAVE_LDAP_URL_PARSE
	if (inst->use_referral_credentials) {
		cf_log_err_cs(conf, "Configuration item 'use_referral_credentials' not supported.  "
			      "Linked libldap does not support URL parsing");
		goto error;
	}
#endif

	/*
	 *	For backwards compatibility hack up the first 'server'
	 *	CONF_ITEM into chunks, and add them back into the config.
	 *
	 *	@fixme this should be removed at some point.
	 */
	if (inst->config_server) {
		char const	*value;
		char const	*p;
		char const	*q;
		char		*buff;

		bool		done = false;
		bool		first = true;

		cp = cf_pair_find(conf, "server");
		if (!cp) {
			cf_log_err_cs(conf, "Configuration item 'server' must have a value");
			return -1;
		}

		value = cf_pair_value(cp);

		p = value;
		q = p;
		while (!done) {
			switch (*q) {
			case '\0':
				done = true;
				if (p == value) break;	/* string contained no separators */

				/* FALL-THROUGH */

			case ',':
			case ';':
			case ' ':
				while (isspace((int) *p)) p++;
				if (p == q) continue;

				buff = talloc_array(inst, char, (q - p) + 1);
				strlcpy(buff, p, talloc_array_length(buff));
				p = ++q;

				if (first) {
					WARN("Listing multiple LDAP servers in the 'server' configuration item "
					     "is deprecated and will be removed in a future release.  "
					     "Use multiple 'server' configuration items instead");
					WARN("- server = '%s'", value);
				}
				WARN("+ server = '%s'", buff);

				/*
				 *	For the first instance of server we find, just replace
				 *	the existing "server" config item.
				 */
				if (first) {
					cf_pair_replace(conf, cp, buff);
					first = false;
					continue;
				}

				/*
				 *	For subsequent instances we need to add new conf pairs.
				 */
				cp = cf_pair_alloc(conf, "server", buff, T_OP_EQ, T_BARE_WORD, T_SINGLE_QUOTED_STRING);
				if (!cp) return -1;

				ci = cf_pair_to_item(cp);
				cf_item_add(conf, ci);

				break;

			default:
				q++;
				continue;
			}
		}
	}

	/*
	 *	Now iterate over all the 'server' config items
	 */
	for (cp = cf_pair_find(conf, "server");
	     cp;
	     cp = cf_pair_find_next(conf, cp, "server")) {
	     	char const *value;

		value = cf_pair_value(cp);

#ifdef LDAP_CAN_PARSE_URLS
		/*
		 *	Split original server value out into URI, server and port
		 *	so whatever initialization function we use later will have
		 *	the server information in the format it needs.
		 */
		if (ldap_is_ldap_url(value)) {
			LDAPURLDesc	*ldap_url;
			bool		set_port_maybe = true;
			int		default_port = LDAP_PORT;
			char		*p;

			if (ldap_url_parse(value, &ldap_url)){
				cf_log_err_cs(conf, "Parsing LDAP URL \"%s\" failed", value);
			ldap_url_error:
				ldap_free_urldesc(ldap_url);
				return -1;
			}

			if (ldap_url->lud_dn) {
				cf_log_err_cs(conf, "Base DN cannot be specified via server URL");
				goto ldap_url_error;
			}

			if (ldap_url->lud_attrs && ldap_url->lud_attrs[0]) {
				cf_log_err_cs(conf, "Attribute list cannot be specified via server URL");
				goto ldap_url_error;
			}

			/*
			 *	ldap_url_parse sets this to base by default.
			 */
			if (ldap_url->lud_scope != LDAP_SCOPE_BASE) {
				cf_log_err_cs(conf, "Scope cannot be specified via server URL");
				goto ldap_url_error;
			}
			ldap_url->lud_scope = -1;	/* Otherwise LDAP adds ?base */

			/*
			 *	The public ldap_url_parse function sets the default
			 *	port, so we have to discover whether a port was
			 *	included ourselves.
			 */
			if ((p = strchr(value, ']')) && (p[1] == ':')) {			/* IPv6 */
				set_port_maybe = false;
			} else if ((p = strchr(value, ':')) && (p = strchr(p + 1, ':'))) {	/* IPv4 */
				set_port_maybe = false;
			}

			/* We allow extensions */

#  ifdef HAVE_LDAP_INITIALIZE
			{
				char *url;

				/*
				 *	Figure out the default port from the URL
				 */
				if (ldap_url->lud_scheme) {
					if (strcmp(ldap_url->lud_scheme, "ldaps") == 0) {
						if (inst->start_tls == true) {
							cf_log_err_cs(conf, "ldaps:// scheme is not compatible "
								      "with 'start_tls'");
							goto ldap_url_error;
						}
						default_port = LDAPS_PORT;

					} else if (strcmp(ldap_url->lud_scheme, "ldapi") == 0) {
						set_port_maybe = false; /* Unix socket, no port */
					}
				}

				if (set_port_maybe) {
					/*
					 *	URL port overrides configured port.
					 */
					ldap_url->lud_port = inst->port;

					/*
					 *	If there's no URL port, then set it to the default
					 *	this is so debugging messages show explicitly
					 *	the port we're connecting to.
					 */
					if (!ldap_url->lud_port) ldap_url->lud_port = default_port;
				}

				url = ldap_url_desc2str(ldap_url);
				if (!url) {
					cf_log_err_cs(conf, "Failed recombining URL components");
					goto ldap_url_error;
				}
				inst->server = talloc_asprintf_append(inst->server, "%s ", url);
				free(url);
			}
#  else
			/*
			 *	No LDAP initialize function.  Can't specify a scheme.
			 */
			if (ldap_url->lud_scheme &&
			    ((strcmp(ldap_url->lud_scheme, "ldaps") == 0) ||
			    (strcmp(ldap_url->lud_scheme, "ldapi") == 0) ||
			    (strcmp(ldap_url->lud_scheme, "cldap") == 0))) {
				cf_log_err_cs(conf, "%s is not supported by linked libldap",
					      ldap_url->lud_scheme);
				return -1;
			}

			/*
			 *	URL port over-rides the configured
			 *	port.  But if there's no configured
			 *	port, we use the hard-coded default.
			 */
			if (set_port_maybe) {
				ldap_url->lud_port = inst->port;
				if (!ldap_url->lud_port) ldap_url->lud_port = default_port;
			}

			inst->server = talloc_asprintf_append(inst->server, "%s:%i ",
							      ldap_url->lud_host ? ldap_url->lud_host : "localhost",
							      ldap_url->lud_port);
#  endif
			/*
			 *	@todo We could set a few other top level
			 *	directives using the URL, like base_dn
			 *	and scope.
			 */
			ldap_free_urldesc(ldap_url);
		/*
		 *	We need to construct an LDAP URI
		 */
		} else
#endif	/* HAVE_LDAP_URL_PARSE && HAVE_LDAP_IS_LDAP_URL && LDAP_URL_DESC2STR */
		/*
		 *	If it's not an URL, or we don't have the functions necessary
		 *	to break apart the URL and recombine it, then just treat
		 *	server as a hostname.
		 */
		{
#ifdef HAVE_LDAP_INITIALIZE
			char	const *p;
			char	*q;
			int	port = 0;
			size_t	len;

			port = inst->port;

			/*
			 *	We don't support URLs if the library didn't provide
			 *	URL parsing functions.
			 */
			if (strchr(value, '/')) {
			bad_server_fmt:
#ifdef LDAP_CAN_PARSE_URLS
				cf_log_err_cp(cp, "Invalid server value, must be in format <server>[:<port>] or "
					      "an ldap URI (ldap|cldap|ldaps|ldapi)://<server>:<port>");
#else
				cf_log_err_cp(cp, "Invalid server value, must be in format <server>[:<port>]");
#endif
				return -1;
			}

			p = strrchr(value, ':');
			if (p) {
				port = (int)strtol((p + 1), &q, 10);
				if ((p == value) || ((p + 1) == q) || (*q != '\0')) goto bad_server_fmt;
				len = p - value;
			} else {
				len = strlen(value);
			}
			if (port == 0) port = LDAP_PORT;

			inst->server = talloc_asprintf_append(inst->server, "ldap://%.*s:%i ", (int) len, value, port);
#else
			/*
			 *	ldap_init takes port, which can be overridden by :port so
			 *	we don't need to do any parsing here.
			 */
			inst->server = talloc_asprintf_append(inst->server, "%s ", value);
#endif
		}
	}
	if (inst->server) inst->server[talloc_array_length(inst->server) - 2] = '\0';

	DEBUG4("LDAP server string: %s", inst->server);

#ifdef LDAP_OPT_X_TLS_NEVER
	/*
	 *	Workaround for servers which support LDAPS but not START TLS
	 */
	if (inst->port == LDAPS_PORT || inst->tls_mode) {
		inst->tls_mode = LDAP_OPT_X_TLS_HARD;
	} else {
		inst->tls_mode = 0;
	}
#endif

	/*
	 *	Convert dereference strings to enumerated constants
	 */
	if (inst->dereference_str) {
		inst->dereference = fr_str2int(ldap_dereference, inst->dereference_str, -1);
		if (inst->dereference < 0) {
			cf_log_err_cs(conf, "Invalid 'dereference' value \"%s\", expected 'never', 'searching', "
				      "'finding' or 'always'", inst->dereference_str);
			goto error;
		}
	}

#if LDAP_SET_REBIND_PROC_ARGS != 3
	/*
	 *	The 2-argument rebind doesn't take an instance variable.  Our rebind function needs the instance
	 *	variable for the username, password, etc.
	 */
	if (inst->rebind == true) {
		cf_log_err_cs(conf, "Cannot use 'rebind' configuration item as this version of libldap "
			      "does not support the API that we need");

		goto error;
	}
#endif

	/*
	 *	Convert scope strings to enumerated constants
	 */
	inst->userobj_scope = fr_str2int(ldap_scope, inst->userobj_scope_str, -1);
	if (inst->userobj_scope < 0) {
		cf_log_err_cs(conf, "Invalid 'user.scope' value \"%s\", expected 'sub', 'one'"
#ifdef LDAP_SCOPE_CHILDREN
			      ", 'base' or 'children'"
#else
			      " or 'base'"
#endif
			 , inst->userobj_scope_str);
		goto error;
	}

	inst->groupobj_scope = fr_str2int(ldap_scope, inst->groupobj_scope_str, -1);
	if (inst->groupobj_scope < 0) {
		cf_log_err_cs(conf, "Invalid 'group.scope' value \"%s\", expected 'sub', 'one'"
#ifdef LDAP_SCOPE_CHILDREN
			      ", 'base' or 'children'"
#else
			      " or 'base'"
#endif
			 , inst->groupobj_scope_str);
		goto error;
	}

	inst->clientobj_scope = fr_str2int(ldap_scope, inst->clientobj_scope_str, -1);
	if (inst->clientobj_scope < 0) {
		cf_log_err_cs(conf, "Invalid 'client.scope' value \"%s\", expected 'sub', 'one'"
#ifdef LDAP_SCOPE_CHILDREN
			      ", 'base' or 'children'"
#else
			      " or 'base'"
#endif
			 , inst->clientobj_scope_str);
		goto error;
	}

#ifdef HAVE_LDAP_CREATE_SORT_CONTROL
	/*
	 *	Build the server side sort control for user objects
	 */
	if (inst->userobj_sort_by) {
		LDAPSortKey	**keys;
		int		ret;
		char		*p;

		memcpy(&p, &inst->userobj_sort_by, sizeof(p));

		ret = ldap_create_sort_keylist(&keys, p);
		if (ret != LDAP_SUCCESS) {
			cf_log_err_cs(conf, "Invalid user.sort_by value \"%s\": %s",
				      inst->userobj_sort_by, ldap_err2string(ret));
			goto error;
		}

		/*
		 *	Always set the control as critical, if it's not needed
		 *	the user can comment it out...
		 */
		ret = ldap_create_sort_control(inst->handle, keys, 1, &inst->userobj_sort_ctrl);
		ldap_free_sort_keylist(keys);
		if (ret != LDAP_SUCCESS) {
			LDAP_ERR("Failed creating server sort control: %s", ldap_err2string(ret));
			goto error;
		}
	}
#endif

	if (inst->tls_require_cert_str) {
#ifdef LDAP_OPT_X_TLS_NEVER
		/*
		 *	Convert cert strictness to enumerated constants
		 */
		inst->tls_require_cert = fr_str2int(ldap_tls_require_cert, inst->tls_require_cert_str, -1);
		if (inst->tls_require_cert < 0) {
			cf_log_err_cs(conf, "Invalid 'tls.require_cert' value \"%s\", expected 'never', "
				      "'demand', 'allow', 'try' or 'hard'", inst->tls_require_cert_str);
			goto error;
		}
#else
		cf_log_err_cs(conf, "Modifying 'tls.require_cert' is not supported by current "
			      "version of libldap. Please upgrade or substitute current libldap and "
			      "rebuild this module");

		goto error;
#endif
	}

	/*
	 *	Build the attribute map
	 */
	update = cf_section_sub_find(inst->cs, "update");
	if (update && (map_afrom_cs(&inst->user_map, update,
				    PAIR_LIST_REPLY, PAIR_LIST_REQUEST, rlm_ldap_map_verify, inst,
				    LDAP_MAX_ATTRMAP) < 0)) {
		return -1;
	}

	/*
	 *	Initialize the socket pool.
	 */
	inst->pool = fr_connection_pool_module_init(inst->cs, inst, mod_conn_create, NULL, NULL);
	if (!inst->pool) goto error;

	/*
	 *	Bulk load dynamic clients.
	 */
	if (inst->do_clients) {
		CONF_SECTION *cs, *map, *tmpl;

		cs = cf_section_sub_find(inst->cs, "client");
		if (!cs) {
			cf_log_err_cs(conf, "Told to load clients but no client section found");
			goto error;
		}

		map = cf_section_sub_find(cs, "attribute");
		if (!map) {
			cf_log_err_cs(cs, "Told to load clients but no attribute section found");
			goto error;
		}

		tmpl = cf_section_sub_find(cs, "template");

		if (rlm_ldap_client_load(inst, tmpl, map) < 0) {
			cf_log_err_cs(cs, "Error loading clients");

			return -1;
		}
	}

	return 0;

error:
	return -1;
}

static rlm_rcode_t mod_authenticate(void *instance, REQUEST *request) CC_HINT(nonnull);
static rlm_rcode_t CC_HINT(nonnull) mod_authenticate(void *instance, REQUEST *request)
{
	rlm_rcode_t	rcode;
	ldap_rcode_t	status;
	char const	*dn;
	rlm_ldap_t	*inst = instance;
	ldap_handle_t	*conn;

	char		sasl_mech_buff[LDAP_MAX_DN_STR_LEN];
	char		sasl_proxy_buff[LDAP_MAX_DN_STR_LEN];
	char		sasl_realm_buff[LDAP_MAX_DN_STR_LEN];
	ldap_sasl	sasl;

	/*
	 * Ensure that we're being passed a plain-text password, and not
	 * anything else.
	 */

	if (!request->username) {
		REDEBUG("Attribute \"User-Name\" is required for authentication");

		return RLM_MODULE_INVALID;
	}

	if (!request->password ||
	    (request->password->da->attr != PW_USER_PASSWORD)) {
		RWDEBUG("You have set \"Auth-Type := LDAP\" somewhere");
		RWDEBUG("*********************************************");
		RWDEBUG("* THAT CONFIGURATION IS WRONG.  DELETE IT.   ");
		RWDEBUG("* YOU ARE PREVENTING THE SERVER FROM WORKING");
		RWDEBUG("*********************************************");

		REDEBUG("Attribute \"User-Password\" is required for authentication");

		return RLM_MODULE_INVALID;
	}

	if (request->password->vp_length == 0) {
		REDEBUG("Empty password supplied");

		return RLM_MODULE_INVALID;
	}

	conn = mod_conn_get(inst, request);
	if (!conn) return RLM_MODULE_FAIL;

	/*
	 *	Expand dynamic SASL fields
	 */
	if (conn->inst->user_sasl.mech) {
		memset(&sasl, 0, sizeof(sasl));

		if (tmpl_expand(&sasl.mech, sasl_mech_buff, sizeof(sasl_mech_buff), request,
				conn->inst->user_sasl.mech, rlm_ldap_escape_func, inst) < 0) {
			REDEBUG("Failed expanding user.sasl.mech: %s", fr_strerror());
			rcode = RLM_MODULE_FAIL;
			goto finish;
		}

		if (conn->inst->user_sasl.proxy) {
			if (tmpl_expand(&sasl.proxy, sasl_proxy_buff, sizeof(sasl_proxy_buff), request,
					conn->inst->user_sasl.proxy, rlm_ldap_escape_func, inst) < 0) {
				REDEBUG("Failed expanding user.sasl.proxy: %s", fr_strerror());
				rcode = RLM_MODULE_FAIL;
				goto finish;
			}
		}

		if (conn->inst->user_sasl.realm) {
			if (tmpl_expand(&sasl.realm, sasl_realm_buff, sizeof(sasl_realm_buff), request,
					conn->inst->user_sasl.realm, rlm_ldap_escape_func, inst) < 0) {
				REDEBUG("Failed expanding user.sasl.realm: %s", fr_strerror());
				rcode = RLM_MODULE_FAIL;
				goto finish;
			}
		}
	}

	RDEBUG("Login attempt by \"%s\"", request->username->vp_strvalue);

	/*
	 *	Get the DN by doing a search.
	 */
	dn = rlm_ldap_find_user(inst, request, &conn, NULL, false, NULL, &rcode);
	if (!dn) {
		mod_conn_release(inst, conn);

		return rcode;
	}
	conn->rebound = true;
	status = rlm_ldap_bind(inst, request, &conn, dn, request->password->vp_strvalue,
			       conn->inst->user_sasl.mech ? &sasl : NULL, true, NULL, NULL);
	switch (status) {
	case LDAP_PROC_SUCCESS:
		rcode = RLM_MODULE_OK;
		RDEBUG("Bind as user \"%s\" was successful", dn);
		break;

	case LDAP_PROC_NOT_PERMITTED:
		rcode = RLM_MODULE_USERLOCK;
		break;

	case LDAP_PROC_REJECT:
		rcode = RLM_MODULE_REJECT;
		break;

	case LDAP_PROC_BAD_DN:
		rcode = RLM_MODULE_INVALID;
		break;

	case LDAP_PROC_NO_RESULT:
		rcode = RLM_MODULE_NOTFOUND;
		break;

	default:
		rcode = RLM_MODULE_FAIL;
		break;
	};

finish:
	mod_conn_release(inst, conn);

	return rcode;
}

/** Search for and apply an LDAP profile
 *
 * LDAP profiles are mapped using the same attribute map as user objects, they're used to add common
 * sets of attributes to the request.
 *
 * @param[in] inst rlm_ldap configuration.
 * @param[in] request Current request.
 * @param[in,out] pconn to use. May change as this function calls functions which auto re-connect.
 * @param[in] dn of profile object to apply.
 * @param[in] expanded Structure containing a list of xlat expanded attribute names and mapping
information.
 * @return One of the RLM_MODULE_* values.
 */
static rlm_rcode_t rlm_ldap_map_profile(rlm_ldap_t const *inst, REQUEST *request, ldap_handle_t **pconn,
					char const *dn, rlm_ldap_map_exp_t const *expanded)
{
	rlm_rcode_t	rcode = RLM_MODULE_OK;
	ldap_rcode_t	status;
	LDAPMessage	*result = NULL, *entry = NULL;
	int		ldap_errno;
	LDAP		*handle = (*pconn)->handle;
	char const	*filter;
	char		filter_buff[LDAP_MAX_FILTER_STR_LEN];

	rad_assert(inst->profile_filter); 	/* We always have a default filter set */

	if (!dn || !*dn) return RLM_MODULE_OK;

	if (tmpl_expand(&filter, filter_buff, sizeof(filter_buff), request,
			inst->profile_filter, rlm_ldap_escape_func, NULL) < 0) {
		REDEBUG("Failed creating profile filter");

		return RLM_MODULE_INVALID;
	}

	status = rlm_ldap_search(&result, inst, request, pconn, dn,
				 LDAP_SCOPE_BASE, filter, expanded->attrs, NULL, NULL);
	switch (status) {
	case LDAP_PROC_SUCCESS:
		break;

	case LDAP_PROC_BAD_DN:
	case LDAP_PROC_NO_RESULT:
		RDEBUG("Profile object \"%s\" not found", dn);
		return RLM_MODULE_NOTFOUND;

	default:
		return RLM_MODULE_FAIL;
	}

	rad_assert(*pconn);
	rad_assert(result);

	entry = ldap_first_entry(handle, result);
	if (!entry) {
		ldap_get_option(handle, LDAP_OPT_RESULT_CODE, &ldap_errno);
		REDEBUG("Failed retrieving entry: %s", ldap_err2string(ldap_errno));

		rcode = RLM_MODULE_NOTFOUND;

		goto free_result;
	}

	RDEBUG("Processing profile attributes");
	if (rlm_ldap_map_do(inst, request, handle, expanded, entry) > 0) rcode = RLM_MODULE_UPDATED;

free_result:
	ldap_msgfree(result);

	return rcode;
}

static rlm_rcode_t mod_authorize(void *instance, REQUEST *request) CC_HINT(nonnull);
static rlm_rcode_t mod_authorize(void *instance, REQUEST *request)
{
	rlm_rcode_t		rcode = RLM_MODULE_OK;
	ldap_rcode_t		status;
	int			ldap_errno;
	int			i;
	rlm_ldap_t		*inst = instance;
	struct berval		**values;
	VALUE_PAIR		*vp;
	ldap_handle_t		*conn;
	LDAPMessage		*result, *entry;
	char const 		*dn = NULL;
	rlm_ldap_map_exp_t	expanded; /* faster than mallocing every time */

	/*
	 *	Don't be tempted to add a check for request->username
	 *	or request->password here. rlm_ldap.authorize can be used for
	 *	many things besides searching for users.
	 */

	if (rlm_ldap_map_expand(&expanded, request, inst->user_map) < 0) return RLM_MODULE_FAIL;

	conn = mod_conn_get(inst, request);
	if (!conn) return RLM_MODULE_FAIL;

	/*
	 *	Add any additional attributes we need for checking access, memberships, and profiles
	 */
	if (inst->userobj_access_attr) {
		expanded.attrs[expanded.count++] = inst->userobj_access_attr;
	}

	if (inst->userobj_membership_attr && (inst->cacheable_group_dn || inst->cacheable_group_name)) {
		expanded.attrs[expanded.count++] = inst->userobj_membership_attr;
	}

	if (inst->profile_attr) {
		expanded.attrs[expanded.count++] = inst->profile_attr;
	}

	if (inst->valuepair_attr) {
		expanded.attrs[expanded.count++] = inst->valuepair_attr;
	}

	expanded.attrs[expanded.count] = NULL;

	dn = rlm_ldap_find_user(inst, request, &conn, expanded.attrs, true, &result, &rcode);
	if (!dn) {
		goto finish;
	}

	entry = ldap_first_entry(conn->handle, result);
	if (!entry) {
		ldap_get_option(conn->handle, LDAP_OPT_RESULT_CODE, &ldap_errno);
		REDEBUG("Failed retrieving entry: %s", ldap_err2string(ldap_errno));

		goto finish;
	}

	/*
	 *	Check for access.
	 */
	if (inst->userobj_access_attr) {
		rcode = rlm_ldap_check_access(inst, request, conn, entry);
		if (rcode != RLM_MODULE_OK) {
			goto finish;
		}
	}

	/*
	 *	Check if we need to cache group memberships
	 */
	if (inst->cacheable_group_dn || inst->cacheable_group_name) {
		if (inst->userobj_membership_attr) {
			rcode = rlm_ldap_cacheable_userobj(inst, request, &conn, entry, inst->userobj_membership_attr);
			if (rcode != RLM_MODULE_OK) {
				goto finish;
			}
		}

		rcode = rlm_ldap_cacheable_groupobj(inst, request, &conn);
		if (rcode != RLM_MODULE_OK) {
			goto finish;
		}
	}

#ifdef WITH_EDIR
	/*
	 *	We already have a Cleartext-Password.  Skip edir.
	 */
	if (fr_pair_find_by_num(request->config, PW_CLEARTEXT_PASSWORD, 0, TAG_ANY)) {
		goto skip_edir;
	}

	/*
	 *      Retrieve Universal Password if we use eDirectory
	 */
	if (inst->edir) {
		int res = 0;
		char password[256];
		size_t pass_size = sizeof(password);

		/*
		 *	Retrive universal password
		 */
		res = nmasldap_get_password(conn->handle, dn, password, &pass_size);
		if (res != 0) {
			REDEBUG("Failed to retrieve eDirectory password: (%i) %s", res, edir_errstr(res));
			rcode = RLM_MODULE_FAIL;

			goto finish;
		}

		/*
		 *	Add Cleartext-Password attribute to the request
		 */
		vp = radius_pair_create(request, &request->config, PW_CLEARTEXT_PASSWORD, 0);
		fr_pair_value_strcpy(vp, password);
		vp->vp_length = pass_size;

		if (RDEBUG_ENABLED3) {
			RDEBUG3("Added eDirectory password.  control:%s += '%s'", vp->da->name, vp->vp_strvalue);
		} else {
			RDEBUG2("Added eDirectory password");
		}

		if (inst->edir_autz) {
			RDEBUG2("Binding as user for eDirectory authorization checks");
			/*
			 *	Bind as the user
			 */
			conn->rebound = true;
			status = rlm_ldap_bind(inst, request, &conn, dn, vp->vp_strvalue, NULL, true, NULL, NULL);
			switch (status) {
			case LDAP_PROC_SUCCESS:
				rcode = RLM_MODULE_OK;
				RDEBUG("Bind as user '%s' was successful", dn);
				break;

			case LDAP_PROC_NOT_PERMITTED:
				rcode = RLM_MODULE_USERLOCK;
				goto finish;

			case LDAP_PROC_REJECT:
				rcode = RLM_MODULE_REJECT;
				goto finish;

			case LDAP_PROC_BAD_DN:
				rcode = RLM_MODULE_INVALID;
				goto finish;

			case LDAP_PROC_NO_RESULT:
				rcode = RLM_MODULE_NOTFOUND;
				goto finish;

			default:
				rcode = RLM_MODULE_FAIL;
				goto finish;
			};
		}
	}

skip_edir:
#endif

	/*
	 *	Apply ONE user profile, or a default user profile.
	 */
	if (inst->default_profile) {
		char const *profile;
		char profile_buff[1024];

		if (tmpl_expand(&profile, profile_buff, sizeof(profile_buff),
				request, inst->default_profile, NULL, NULL) < 0) {
			REDEBUG("Failed creating default profile string");

			rcode = RLM_MODULE_INVALID;
			goto finish;
		}

		switch (rlm_ldap_map_profile(inst, request, &conn, profile, &expanded)) {
		case RLM_MODULE_INVALID:
			rcode = RLM_MODULE_INVALID;
			goto finish;

		case RLM_MODULE_FAIL:
			rcode = RLM_MODULE_FAIL;
			goto finish;

		case RLM_MODULE_UPDATED:
			rcode = RLM_MODULE_UPDATED;
			/* FALL-THROUGH */
		default:
			break;
		}
	}

	/*
	 *	Apply a SET of user profiles.
	 */
	if (inst->profile_attr) {
		values = ldap_get_values_len(conn->handle, entry, inst->profile_attr);
		if (values != NULL) {
			for (i = 0; values[i] != NULL; i++) {
				char *value;

				value = rlm_ldap_berval_to_string(request, values[i]);
				rlm_ldap_map_profile(inst, request, &conn, value, &expanded);
				talloc_free(value);
			}
			ldap_value_free_len(values);
		}
	}

	if (inst->user_map || inst->valuepair_attr) {
		RDEBUG("Processing user attributes");
		if (rlm_ldap_map_do(inst, request, conn->handle, &expanded, entry) > 0) rcode = RLM_MODULE_UPDATED;
		rlm_ldap_check_reply(inst, request);
	}

finish:
	talloc_free(expanded.ctx);
	if (result) ldap_msgfree(result);
	mod_conn_release(inst, conn);

	return rcode;
}

/** Modify user's object in LDAP
 *
 * Process a modifcation map to update a user object in the LDAP directory.
 *
 * @param inst rlm_ldap instance.
 * @param request Current request.
 * @param section that holds the map to process.
 * @return one of the RLM_MODULE_* values.
 */
static rlm_rcode_t user_modify(rlm_ldap_t *inst, REQUEST *request, ldap_acct_section_t *section)
{
	rlm_rcode_t	rcode = RLM_MODULE_OK;
	ldap_rcode_t	status;

	ldap_handle_t	*conn = NULL;

	LDAPMod		*mod_p[LDAP_MAX_ATTRMAP + 1], mod_s[LDAP_MAX_ATTRMAP];
	LDAPMod		**modify = mod_p;

	char		*passed[LDAP_MAX_ATTRMAP * 2];
	int		i, total = 0, last_pass = 0;

	char 		*expanded[LDAP_MAX_ATTRMAP];
	int		last_exp = 0;

	char const	*attr;
	char const	*value;

	char const	*dn;
	/*
	 *	Build our set of modifications using the update sections in
	 *	the config.
	 */
	CONF_ITEM  	*ci;
	CONF_PAIR	*cp;
	CONF_SECTION 	*cs;
	FR_TOKEN	op;
	char		path[MAX_STRING_LEN];

	char		*p = path;

	rad_assert(section);

	/*
	 *	Locate the update section were going to be using
	 */
	if (section->reference[0] != '.') {
		*p++ = '.';
	}

	if (radius_xlat(p, (sizeof(path) - (p - path)) - 1, request, section->reference, NULL, NULL) < 0) {
		goto error;
	}

	ci = cf_reference_item(NULL, section->cs, path);
	if (!ci) {
		goto error;
	}

	if (!cf_item_is_section(ci)){
		REDEBUG("Reference must resolve to a section");

		goto error;
	}

	cs = cf_section_sub_find(cf_item_to_section(ci), "update");
	if (!cs) {
		REDEBUG("Section must contain 'update' subsection");

		goto error;
	}

	/*
	 *	Iterate over all the pairs, building our mods array
	 */
	for (ci = cf_item_find_next(cs, NULL); ci != NULL; ci = cf_item_find_next(cs, ci)) {
		bool do_xlat = false;

		if (total == LDAP_MAX_ATTRMAP) {
			REDEBUG("Modify map size exceeded");

			goto error;
		}

		if (!cf_item_is_pair(ci)) {
			REDEBUG("Entry is not in \"ldap-attribute = value\" format");

			goto error;
		}

		/*
		 *	Retrieve all the information we need about the pair
		 */
		cp = cf_item_to_pair(ci);
		value = cf_pair_value(cp);
		attr = cf_pair_attr(cp);
		op = cf_pair_operator(cp);

		if (!value || (*value == '\0')) {
			RDEBUG("Empty value string, skipping attribute \"%s\"", attr);

			continue;
		}

		switch (cf_pair_value_type(cp)) {
		case T_BARE_WORD:
		case T_SINGLE_QUOTED_STRING:
			break;

		case T_BACK_QUOTED_STRING:
		case T_DOUBLE_QUOTED_STRING:
			do_xlat = true;
			break;

		default:
			rad_assert(0);
			goto error;
		}

		if (op == T_OP_CMP_FALSE) {
			passed[last_pass] = NULL;
		} else if (do_xlat) {
			char *exp = NULL;

			if (radius_axlat(&exp, request, value, NULL, NULL) <= 0) {
				RDEBUG("Skipping attribute \"%s\"", attr);

				talloc_free(exp);

				continue;
			}

			expanded[last_exp++] = exp;
			passed[last_pass] = exp;
		/*
		 *	Static strings
		 */
		} else {
			memcpy(&(passed[last_pass]), &value, sizeof(passed[last_pass]));
		}

		passed[last_pass + 1] = NULL;

		mod_s[total].mod_values = &(passed[last_pass]);

		last_pass += 2;

		switch (op) {
		/*
		 *  T_OP_EQ is *NOT* supported, it is impossible to
		 *  support because of the lack of transactions in LDAP
		 */
		case T_OP_ADD:
			mod_s[total].mod_op = LDAP_MOD_ADD;
			break;

		case T_OP_SET:
			mod_s[total].mod_op = LDAP_MOD_REPLACE;
			break;

		case T_OP_SUB:
		case T_OP_CMP_FALSE:
			mod_s[total].mod_op = LDAP_MOD_DELETE;
			break;

#ifdef LDAP_MOD_INCREMENT
		case T_OP_INCRM:
			mod_s[total].mod_op = LDAP_MOD_INCREMENT;
			break;
#endif
		default:
			REDEBUG("Operator '%s' is not supported for LDAP modify operations",
				fr_int2str(fr_tokens_table, op, "<INVALID>"));

			goto error;
		}

		/*
		 *	Now we know the value is ok, copy the pointers into
		 *	the ldapmod struct.
		 */
		memcpy(&(mod_s[total].mod_type), &attr, sizeof(mod_s[total].mod_type));

		mod_p[total] = &(mod_s[total]);
		total++;
	}

	if (total == 0) {
		rcode = RLM_MODULE_NOOP;
		goto release;
	}

	mod_p[total] = NULL;

	conn = mod_conn_get(inst, request);
	if (!conn) return RLM_MODULE_FAIL;


	dn = rlm_ldap_find_user(inst, request, &conn, NULL, false, NULL, &rcode);
	if (!dn || (rcode != RLM_MODULE_OK)) {
		goto error;
	}

	status = rlm_ldap_modify(inst, request, &conn, dn, modify, NULL, NULL);
	switch (status) {
	case LDAP_PROC_SUCCESS:
		break;

	case LDAP_PROC_REJECT:
	case LDAP_PROC_BAD_DN:
		rcode = RLM_MODULE_INVALID;
		break;

	default:
		rcode = RLM_MODULE_FAIL;
		break;
	};

	release:
	error:
	/*
	 *	Free up any buffers we allocated for xlat expansion
	 */
	for (i = 0; i < last_exp; i++) {
		talloc_free(expanded[i]);
	}

	mod_conn_release(inst, conn);

	return rcode;
}

static rlm_rcode_t mod_accounting(void *instance, REQUEST *request) CC_HINT(nonnull);
static rlm_rcode_t mod_accounting(void *instance, REQUEST *request)
{
	rlm_ldap_t *inst = instance;

	if (inst->accounting) return user_modify(inst, request, inst->accounting);

	return RLM_MODULE_NOOP;
}

static rlm_rcode_t mod_post_auth(void *instance, REQUEST *request) CC_HINT(nonnull);
static rlm_rcode_t CC_HINT(nonnull) mod_post_auth(void *instance, REQUEST *request)
{
	rlm_ldap_t *inst = instance;

	if (inst->postauth) {
		return user_modify(inst, request, inst->postauth);
	}

	return RLM_MODULE_NOOP;
}


/* globally exported name */
extern module_t rlm_ldap;
module_t rlm_ldap = {
	.magic		= RLM_MODULE_INIT,
	.name		= "ldap",
	.type		= 0,
	.inst_size	= sizeof(rlm_ldap_t),
	.config		= module_config,
	.bootstrap	= mod_bootstrap,
	.instantiate	= mod_instantiate,
	.detach		= mod_detach,
	.methods = {
		[MOD_AUTHENTICATE]	= mod_authenticate,
		[MOD_AUTHORIZE]		= mod_authorize,
		[MOD_ACCOUNTING]	= mod_accounting,
		[MOD_POST_AUTH]		= mod_post_auth
	},
};<|MERGE_RESOLUTION|>--- conflicted
+++ resolved
@@ -140,21 +140,6 @@
  *	Group configuration
  */
 static CONF_PARSER group_config[] = {
-<<<<<<< HEAD
-	{ "filter", FR_CONF_OFFSET(PW_TYPE_STRING, rlm_ldap_t, groupobj_filter), NULL },
-	{ "scope", FR_CONF_OFFSET(PW_TYPE_STRING, rlm_ldap_t, groupobj_scope_str), "sub" },
-	{ "base_dn", FR_CONF_OFFSET(PW_TYPE_STRING | PW_TYPE_TMPL, rlm_ldap_t, groupobj_base_dn), "" },
-
-	{ "name_attribute", FR_CONF_OFFSET(PW_TYPE_STRING, rlm_ldap_t, groupobj_name_attr), "cn" },
-	{ "membership_attribute", FR_CONF_OFFSET(PW_TYPE_STRING, rlm_ldap_t, userobj_membership_attr), NULL },
-	{ "membership_filter", FR_CONF_OFFSET(PW_TYPE_STRING | PW_TYPE_XLAT, rlm_ldap_t, groupobj_membership_filter), NULL },
-	{ "cacheable_name", FR_CONF_OFFSET(PW_TYPE_BOOLEAN, rlm_ldap_t, cacheable_group_name), "no" },
-	{ "cacheable_dn", FR_CONF_OFFSET(PW_TYPE_BOOLEAN, rlm_ldap_t, cacheable_group_dn), "no" },
-	{ "cache_attribute", FR_CONF_OFFSET(PW_TYPE_STRING, rlm_ldap_t, cache_attribute), NULL },
-	{ "group_attribute", FR_CONF_OFFSET(PW_TYPE_STRING, rlm_ldap_t, group_attribute), NULL },
-
-	{ NULL, -1, 0, NULL, NULL }
-=======
 	{ FR_CONF_OFFSET("filter", PW_TYPE_STRING, rlm_ldap_t, groupobj_filter) },
 	{ FR_CONF_OFFSET("scope", PW_TYPE_STRING, rlm_ldap_t, groupobj_scope_str), .dflt = "sub" },
 	{ FR_CONF_OFFSET("base_dn", PW_TYPE_TMPL, rlm_ldap_t, groupobj_base_dn), .dflt = "", .quote = T_SINGLE_QUOTED_STRING },
@@ -167,7 +152,6 @@
 	{ FR_CONF_OFFSET("cache_attribute", PW_TYPE_STRING, rlm_ldap_t, cache_attribute) },
 	{ FR_CONF_OFFSET("group_attribute", PW_TYPE_STRING, rlm_ldap_t, group_attribute) },
 	CONF_PARSER_TERMINATOR
->>>>>>> 6e2008c9
 };
 
 static CONF_PARSER client_config[] = {
@@ -208,10 +192,6 @@
 	{ FR_CONF_OFFSET("session_tracking", PW_TYPE_BOOLEAN, rlm_ldap_t, session_tracking), .dflt = "no" },
 #endif
 
-#ifdef LDAP_CONTROL_X_SESSION_TRACKING
-	{ "session_tracking", FR_CONF_OFFSET(PW_TYPE_BOOLEAN, rlm_ldap_t, session_tracking), "no" },
-#endif
-
 #ifdef LDAP_OPT_NETWORK_TIMEOUT
 	/* timeout on network activity */
 	{ FR_CONF_DEPRECATED("net_timeout", PW_TYPE_INTEGER, rlm_ldap_t, net_timeout), .dflt = "10" },
@@ -243,11 +223,7 @@
 	{ FR_CONF_OFFSET("identity", PW_TYPE_STRING, rlm_ldap_t, admin_identity) },
 	{ FR_CONF_OFFSET("password", PW_TYPE_STRING | PW_TYPE_SECRET, rlm_ldap_t, admin_password) },
 
-<<<<<<< HEAD
-	{ "sasl", FR_CONF_OFFSET(PW_TYPE_SUBSECTION, rlm_ldap_t, admin_sasl), (void const *) sasl_mech_static },
-=======
 	{ FR_CONF_OFFSET("sasl", PW_TYPE_SUBSECTION, rlm_ldap_t, admin_sasl), .dflt = (void const *) sasl_mech_static },
->>>>>>> 6e2008c9
 
 	{ FR_CONF_OFFSET("valuepair_attribute", PW_TYPE_STRING, rlm_ldap_t, valuepair_attr) },
 
@@ -278,11 +254,7 @@
 	CONF_PARSER_TERMINATOR
 };
 
-<<<<<<< HEAD
-static ssize_t ldap_escape_xlat(UNUSED void *instance, REQUEST *request, char const *fmt, char *out, size_t freespace)
-=======
 static ssize_t ldap_escape_xlat(UNUSED void *instance, REQUEST *request, char const *fmt, char **out, size_t freespace)
->>>>>>> 6e2008c9
 {
 	return rlm_ldap_escape_func(request, *out, freespace, fmt, NULL);
 }
@@ -290,11 +262,6 @@
 static ssize_t ldap_unescape_xlat(UNUSED void *instance, REQUEST *request, char const *fmt, char **out, size_t freespace)
 {
 	return rlm_ldap_unescape_func(request, *out, freespace, fmt, NULL);
-}
-
-static ssize_t ldap_unescape_xlat(UNUSED void *instance, REQUEST *request, char const *fmt, char *out, size_t freespace)
-{
-	return rlm_ldap_unescape_func(request, out, freespace, fmt, NULL);
 }
 
 /** Expand an LDAP URL into a query, and return a string result from that query.
@@ -789,19 +756,11 @@
 		inst->cache_da = inst->group_da;	/* Default to the group_da */
 	}
 
-<<<<<<< HEAD
-	xlat_register(inst->name, ldap_xlat, rlm_ldap_escape_func, inst);
-	xlat_register("ldapquote", ldap_escape_xlat, NULL, inst);	/* Deprecated */
-
-	xlat_register("ldap_escape", ldap_escape_xlat, NULL, inst);
-	xlat_register("ldap_unescape", ldap_unescape_xlat, NULL, inst);
-=======
 	xlat_register(inst->name, ldap_xlat, XLAT_DEFAULT_BUF_LEN, rlm_ldap_escape_func, inst);
 	xlat_register("ldapquote", ldap_escape_xlat, XLAT_DEFAULT_BUF_LEN, NULL, inst);	/* Deprecated */
 
 	xlat_register("ldap_escape", ldap_escape_xlat, XLAT_DEFAULT_BUF_LEN, NULL, inst);
 	xlat_register("ldap_unescape", ldap_unescape_xlat, XLAT_DEFAULT_BUF_LEN, NULL, inst);
->>>>>>> 6e2008c9
 	map_proc_register(inst, inst->name, mod_map_proc, NULL, NULL, 0);
 
 	return 0;
