--- conflicted
+++ resolved
@@ -712,11 +712,7 @@
 	 */
 	num = retry ? fr_connection_pool_get_num(inst->pool) : 0;
 	for (i = num; i >= 0; i--) {
-<<<<<<< HEAD
-#ifdef HAVE_LDAP_SASL_INTERACTIVE_BIND
-=======
 #ifdef WITH_SASL
->>>>>>> b6ddf031
 		if (sasl && sasl->mech) {
 			status = rlm_ldap_sasl_interactive(inst, request, *pconn, dn, password, sasl,
 							   &error, &extra);
