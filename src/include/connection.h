/*
 *   This program is free software; you can redistribute it and/or modify
 *   it under the terms of the GNU General Public License as published by
 *   the Free Software Foundation; either version 2 of the License, or
 *   (at your option) any later version.
 *
 *   This program is distributed in the hope that it will be useful,
 *   but WITHOUT ANY WARRANTY; without even the implied warranty of
 *   MERCHANTABILITY or FITNESS FOR A PARTICULAR PURPOSE.  See the
 *   GNU General Public License for more details.
 *
 *   You should have received a copy of the GNU General Public License
 *   along with this program; if not, write to the Free Software
 *   Foundation, Inc., 51 Franklin St, Fifth Floor, Boston, MA 02110-1301, USA
 */
#ifndef FR_CONNECTION_H
#define FR_CONNECTION_H
/**
 * $Id$
 *
 * @file connection.h
 * @brief Structures, prototypes and global variables for server connection pools.
 *
 * @copyright 2012  The FreeRADIUS server project
 * @copyright 2012  Alan DeKok <aland@deployingradius.com>
 */

RCSIDH(connection_h, "$Id$")

#include <freeradius-devel/conffile.h>

#ifdef __cplusplus
extern "C" {
#endif

typedef struct fr_connection_pool_t fr_connection_pool_t;

/** Create a new connection handle
 *
 * This function will be called whenever the connection pool manager needs
 * to spawn a new connection, and on reconnect.
 *
 * Memory should be talloced in the parent context to hold the module's
 * connection structure. The parent context is allocated in the NULL
 * context, but will be freed when fr_connection_t is freed.
 *
 * There is no delete callback, so operations such as closing sockets and
 * freeing library connection handles should be done by a destructor attached
 * to memory allocated beneath ctx.
 *
 * @note A function pointer matching this prototype must be passed
 * to fr_connection_pool_init.
 *
 * @param[in,out] ctx to allocate memory in.
 * @param[in] opaque pointer passed to fr_connection_pool_init.
 * @return NULL on error, else a connection handle.
 */
typedef void *(*fr_connection_create_t)(TALLOC_CTX *ctx, void *opaque);

/** Check a connection handle is still viable
 *
 * Should check the state  of a connection handle.
 *
 * @note NULL may be passed to fr_connection_pool_init, if there is no way to check
 * the state of a connection handle.
 * @note Not currently use by connection pool manager.
 * @param[in] opaque pointer passed to fr_connection_pool_init.
 * @param[in] connection handle returned by fr_connection_create_t.
 * @return < 0 on error or if the connection is unusable, else 0.
 */
typedef int (*fr_connection_alive_t)(void *opaque, void *connection);

/*
 *	Pool allocation/initialisation
 */
fr_connection_pool_t	*fr_connection_pool_init(TALLOC_CTX *ctx,
						 CONF_SECTION *cs,
						 void *opaque,
						 fr_connection_create_t c,
						 fr_connection_alive_t a,
						 char const *log_prefix,
						 char const *trigger_prefix);

fr_connection_pool_t	*fr_connection_pool_module_init(CONF_SECTION *module,
							void *opaque,
							fr_connection_create_t c,
							fr_connection_alive_t a,
							char const *prefix);

fr_connection_pool_t	*fr_connection_pool_copy(TALLOC_CTX *ctx, fr_connection_pool_t *pool, void *opaque);


/*
 *	Pool getters
 */
int	fr_connection_pool_get_num(fr_connection_pool_t *pool);

/*
 *	Pool management
 */
<<<<<<< HEAD
int	fr_connection_pool_reconnect(fr_connection_pool_t *pool);

=======
>>>>>>> b6ddf031
void	fr_connection_pool_free(fr_connection_pool_t *pool);

/*
 *	Connection lifecycle
 */
void	*fr_connection_get(fr_connection_pool_t *pool);

void	fr_connection_release(fr_connection_pool_t *pool, void *conn);

void	*fr_connection_reconnect(fr_connection_pool_t *pool, void *conn);

int	fr_connection_close(fr_connection_pool_t *pool, void *conn);

#ifdef __cplusplus
}
#endif

#endif /* FR_CONNECTION_H*/<|MERGE_RESOLUTION|>--- conflicted
+++ resolved
@@ -98,11 +98,6 @@
 /*
  *	Pool management
  */
-<<<<<<< HEAD
-int	fr_connection_pool_reconnect(fr_connection_pool_t *pool);
-
-=======
->>>>>>> b6ddf031
 void	fr_connection_pool_free(fr_connection_pool_t *pool);
 
 /*
