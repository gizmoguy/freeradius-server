##
## radiusd.conf	-- FreeRADIUS server configuration file.
##
##	http://www.freeradius.org/
##	$Id$
##

#  	The location of other config files and
#  	logfiles are declared in this file
#
#  	Also general configuration for modules can be done
#  	in this file, it is exported through the API to
#  	modules that ask for it.
#
#	The configuration variables defined here are of the form ${foo}
#	They are local to this file, and do not change from request to
#	request.
#
#	The per-request variables are of the form %{Attribute-Name}, and
#	are taken from the values of the attribute in the incoming
#	request.  See 'doc/variables.txt' for more information.

prefix = @prefix@
exec_prefix = @exec_prefix@
sysconfdir = @sysconfdir@
localstatedir = @localstatedir@
sbindir = @sbindir@
logdir = @logdir@
raddbdir = @raddbdir@
radacctdir = @radacctdir@

#  Location of config and logfiles.
confdir = ${raddbdir}
run_dir = ${localstatedir}/run/radiusd

#
#  The logging messages for the server are appended to the
#  tail of this file.
#
log_file = ${logdir}/radius.log

#
# libdir: Where to find the rlm_* modules.
#
#   This should be automatically set at configuration time.
#
#   If the server builds and installs, but fails at execution time
#   with an 'undefined symbol' error, then you can use the libdir
#   directive to work around the problem.
#
#   The cause is usually that a library has been installed on your
#   system in a place where the dynamic linker CANNOT find it.  When
#   executing as root (or another user), your personal environment MAY
#   be set up to allow the dynamic linker to find the library.  When
#   executing as a daemon, FreeRADIUS MAY NOT have the same
#   personalized configuration.
#
#   To work around the problem, find out which library contains that symbol,
#   and add the directory containing that library to the end of 'libdir',
#   with a colon separating the directory names.  NO spaces are allowed.
#
#   e.g. libdir = /usr/local/lib:/opt/package/lib
#
#   You can also try setting the LD_LIBRARY_PATH environment variable
#   in a script which starts the server.
#
#   If that does not work, then you can re-configure and re-build the
#   server to NOT use shared libraries, via:
#
#	./configure --disable-shared
#	make
#	make install
#
libdir = @libdir@

#  pidfile: Where to place the PID of the RADIUS server.
#
#  The server may be signalled while it's running by using this
#  file.
#
#  This file is written when ONLY running in daemon mode.
#
#  e.g.:  kill -HUP `cat /var/run/radiusd/radiusd.pid`
#
pidfile = ${run_dir}/radiusd.pid


# user/group: The name (or #number) of the user/group to run radiusd as.
#
#   If these are commented out, the server will run as the user/group
#   that started it.  In order to change to a different user/group, you
#   MUST be root ( or have root privleges ) to start the server.
#
#   We STRONGLY recommend that you run the server with as few permissions
#   as possible.  That is, if you're not using shadow passwords, the
#   user and group items below should be set to 'nobody'.
#
#    On SCO (ODT 3) use "user = nouser" and "group = nogroup".
#
#  NOTE that some kernels refuse to setgid(group) when the value of
#  (unsigned)group is above 60000; don't use group nobody on these systems!
#
#  On systems with shadow passwords, you might have to set 'group = shadow'
#  for the server to be able to read the shadow password file.  If you can
#  authenticate users while in debug mode, but not in daemon mode, it may be
#  that the debugging mode server is running as a user that can read the
#  shadow info, and the user listed below can not.
#
#user = nobody
#group = nobody

#  max_request_time: The maximum time (in seconds) to handle a request.
#
#  Requests which take more time than this to process may be killed, and
#  a REJECT message is returned.
#
#  WARNING: If you notice that requests take a long time to be handled,
#  then this MAY INDICATE a bug in the server, in one of the modules
#  used to handle a request, OR in your local configuration.
#
#  This problem is most often seen when using an SQL database.  If it takes
#  more than a second or two to receive an answer from the SQL database,
#  then it probably means that you haven't indexed the database.  See your
#  SQL server documentation for more information.
#
#  Useful range of values: 5 to 120
#
max_request_time = 30

#  delete_blocked_requests: If the request takes MORE THAN 'max_request_time'
#  to be handled, then maybe the server should delete it.
#
#  If you're running in threaded, or thread pool mode, this setting
#  should probably be 'no'.  Setting it to 'yes' when using a threaded
#  server MAY cause the server to crash!
#
delete_blocked_requests = no

#  cleanup_delay: The time to wait (in seconds) before cleaning up
#  a reply which was sent to the NAS.
#
#  The RADIUS request is normally cached internally for a short period
#  of time, after the reply is sent to the NAS.  The reply packet may be
#  lost in the network, and the NAS will not see it.  The NAS will then
#  re-send the request, and the server will respond quickly with the
#  cached reply.
#
#  If this value is set too low, then duplicate requests from the NAS
#  MAY NOT be detected, and will instead be handled as seperate requests.
#
#  If this value is set too high, then the server will cache too many
#  requests, and some new requests may get blocked.  (See 'max_requests'.)
#
#  Useful range of values: 2 to 10
#
cleanup_delay = 5

#  max_requests: The maximum number of requests which the server keeps
#  track of.  This should be 256 multiplied by the number of clients.
#  e.g. With 4 clients, this number should be 1024.
#
#  If this number is too low, then when the server becomes busy,
#  it will not respond to any new requests, until the 'cleanup_delay'
#  time has passed, and it has removed the old requests.
#
#  If this number is set too high, then the server will use a bit more
#  memory for no real benefit.
#
#  If you aren't sure what it should be set to, it's better to set it
#  too high than too low.  Setting it to 1000 per client is probably
#  the highest it should be.
#
#  Useful range of values: 256 to infinity
#
max_requests = 1024

#  listen: Make the server listen on a particular IP address, and send
#  replies out from that address. This directive is most useful for
#  hosts with multiple IP addresses on one interface.
#
#  If you want the server to listen on additional addresses, or on
#  additionnal ports, you can use multiple "listen" sections.
#
#  Each section make the server listen for only one type of packet,
#  therefore authentication and accounting have to be configured in
#  different sections.
#
#  The server ignore all "listen" section if you are using '-i' and '-p'
#  on the command line.
#
listen {
	#  IP address on which to listen.
	#  Allowed values are:
	#	dotted quad (1.2.3.4)
	#       hostname    (radius.example.com)
	#       wildcard    (*)
	ipaddr = *

	#  OR, you can use an IPv6 address, but not both
	#  at the same time.
#	ipv6addr = ::	# any.  ::1 == localhost

	#  Port on which to listen.
	#  Allowed values are:
	#	integer port number (1812)
	#	0 means "use /etc/services for the proper port"
	port = 0

	#  Type of packets to listen for.
	#  Allowed values are:
	#	auth	listen for authentication packets
	#	acct	listen for accounting packets
	#
	type = auth

	#  Some systems support binding to an interface, in addition
	#  to the IP address.  This feature isn't strictly necessary,
	#  but for sites with many IP addresses on one interface,
	#  it's useful to say "listen on all addresses for eth0".
	#
	#  If your system does not support this feature, you will
	#  get an error if you try to use it.
	#
#	interface = eth0

	#  Per-socket lists of clients.  This is a very useful feature.
	#
	#  The name here is a reference to a section elsewhere in
	#  radiusd.conf, or clients.conf.  Having the name as
	#  a reference allows multiple sockets to use the same
	#  set of clients.
	#
	#  If this configuration is used, then the global list of clients
	#  is IGNORED for this "listen" section.  Take care configuring
	#  this feature, to ensure you don't accidentally disable a
	#  client you need.
	#
	#  See clients.conf for the configuration of "per_socket_clients".
	#
#	clients = per_socket_clients
}

#  This second "listen" section is for listening on the accounting
#  port, too.
#
listen {
	ipaddr = *
#	ipv6addr = ::
	port = 0
	type = acct
#	interface = eth0
#	clients = per_socket_clients
}

#  hostname_lookups: Log the names of clients or just their IP addresses
#  e.g., www.freeradius.org (on) or 206.47.27.232 (off).
#
#  The default is 'off' because it would be overall better for the net
#  if people had to knowingly turn this feature on, since enabling it
#  means that each client request will result in AT LEAST one lookup
#  request to the nameserver.   Enabling hostname_lookups will also
#  mean that your server may stop randomly for 30 seconds from time
#  to time, if the DNS requests take too long.
#
#  Turning hostname lookups off also means that the server won't block
#  for 30 seconds, if it sees an IP address which has no name associated
#  with it.
#
#  allowed values: {no, yes}
#
hostname_lookups = no

#  Core dumps are a bad thing.  This should only be set to 'yes'
#  if you're debugging a problem with the server.
#
#  allowed values: {no, yes}
#
allow_core_dumps = no

#  Regular expressions
#
#  These items are set at configure time.  If they're set to "yes",
#  then setting them to "no" turns off regular expression support.
#
#  If they're set to "no" at configure time, then setting them to "yes"
#  WILL NOT WORK.  It will give you an error.
#
regular_expressions	= @REGEX@
extended_expressions	= @REGEX_EXTENDED@

#  Log the full User-Name attribute, as it was found in the request.
#
# allowed values: {no, yes}
#
log_stripped_names = no

#  Log authentication requests to the log file.
#
#  allowed values: {no, yes}
#
log_auth = no

#  Log passwords with the authentication requests.
#  log_auth_badpass  - logs password if it's rejected
#  log_auth_goodpass - logs password if it's correct
#
#  allowed values: {no, yes}
#
log_auth_badpass = no
log_auth_goodpass = no

#  The program to execute to do concurrency checks.
checkrad = ${sbindir}/checkrad

# SECURITY CONFIGURATION
#
#  There may be multiple methods of attacking on the server.  This
#  section holds the configuration items which minimize the impact
#  of those attacks
#
security {
	#
	#  max_attributes: The maximum number of attributes
	#  permitted in a RADIUS packet.  Packets which have MORE
	#  than this number of attributes in them will be dropped.
	#
	#  If this number is set too low, then no RADIUS packets
	#  will be accepted.
	#
	#  If this number is set too high, then an attacker may be
	#  able to send a small number of packets which will cause
	#  the server to use all available memory on the machine.
	#
	#  Setting this number to 0 means "allow any number of attributes"
	max_attributes = 200

	#
	#  delayed_reject: When sending an Access-Reject, it can be
	#  delayed for a few seconds.  This may help slow down a DoS
	#  attack.  It also helps to slow down people trying to brute-force
	#  crack a users password.
	#
	#  Setting this number to 0 means "send rejects immediately"
	#
	#  If this number is set higher than 'cleanup_delay', then the
	#  rejects will be sent at 'cleanup_delay' time, when the request
	#  is deleted from the internal cache of requests.
	#
	#  Useful ranges: 1 to 5
	reject_delay = 1

	#
	#  status_server: Whether or not the server will respond
	#  to Status-Server requests.
	#
	#  Normally this should be set to "no", because they're useless.
	#  See: http://www.freeradius.org/rfc/rfc2865.html#Keep-Alives
	#
	#  However, certain NAS boxes may require them.	
	#
	#  When sent a Status-Server message, the server responds with
	#  an Access-Accept packet, containing a Reply-Message attribute,
	#  which is a string describing how long the server has been
	#  running.
	#
	status_server = no
}

# PROXY CONFIGURATION
#
#  proxy_requests: Turns proxying of RADIUS requests on or off.
#
#  The server has proxying turned on by default.  If your system is NOT
#  set up to proxy requests to another server, then you can turn proxying
#  off here.  This will save a small amount of resources on the server.
#
#  If you have proxying turned off, and your configuration files say
#  to proxy a request, then an error message will be logged.
#
#  To disable proxying, change the "yes" to "no", and comment the
#  $INCLUDE line.
#
#  allowed values: {no, yes}
#
proxy_requests  = yes
$INCLUDE  ${confdir}/proxy.conf


# CLIENTS CONFIGURATION
#
#  Client configuration is defined in "clients.conf".  
#

#  The 'clients.conf' file contains all of the information from the old
#  'clients' and 'naslist' configuration files.  We recommend that you
#  do NOT use 'client's or 'naslist', although they are still
#  supported.
#
#  Anything listed in 'clients.conf' will take precedence over the
#  information from the old-style configuration files.
#
$INCLUDE  ${confdir}/clients.conf


# SNMP CONFIGURATION
#
#  Snmp configuration is only valid if SNMP support was enabled
#  at compile time.
#
#  To enable SNMP querying of the server, set the value of the
#  'snmp' attribute to 'yes'
#
snmp	= no
$INCLUDE  ${confdir}/snmp.conf


# THREAD POOL CONFIGURATION
#
#  The thread pool is a long-lived group of threads which
#  take turns (round-robin) handling any incoming requests.
#
#  You probably want to have a few spare threads around,
#  so that high-load situations can be handled immediately.  If you
#  don't have any spare threads, then the request handling will
#  be delayed while a new thread is created, and added to the pool.
#
#  You probably don't want too many spare threads around,
#  otherwise they'll be sitting there taking up resources, and
#  not doing anything productive.
#
#  The numbers given below should be adequate for most situations.
#
thread pool {
	#  Number of servers to start initially --- should be a reasonable
	#  ballpark figure.
	start_servers = 5

	#  Limit on the total number of servers running.
	#
	#  If this limit is ever reached, clients will be LOCKED OUT, so it
	#  should NOT BE SET TOO LOW.  It is intended mainly as a brake to
	#  keep a runaway server from taking the system with it as it spirals
	#  down...
	#
	#  You may find that the server is regularly reaching the
	#  'max_servers' number of threads, and that increasing
	#  'max_servers' doesn't seem to make much difference.
	#
	#  If this is the case, then the problem is MOST LIKELY that
	#  your back-end databases are taking too long to respond, and
	#  are preventing the server from responding in a timely manner.
	#
	#  The solution is NOT do keep increasing the 'max_servers'
	#  value, but instead to fix the underlying cause of the
	#  problem: slow database, or 'hostname_lookups=yes'.
	#
	#  For more information, see 'max_request_time', above.
	#
	max_servers = 32

	#  Server-pool size regulation.  Rather than making you guess
	#  how many servers you need, FreeRADIUS dynamically adapts to
	#  the load it sees, that is, it tries to maintain enough
	#  servers to handle the current load, plus a few spare
	#  servers to handle transient load spikes.
	#
	#  It does this by periodically checking how many servers are
	#  waiting for a request.  If there are fewer than
	#  min_spare_servers, it creates a new spare.  If there are
	#  more than max_spare_servers, some of the spares die off.
	#  The default values are probably OK for most sites.
	#
	min_spare_servers = 3
	max_spare_servers = 10

	#  There may be memory leaks or resource allocation problems with
	#  the server.  If so, set this value to 300 or so, so that the
	#  resources will be cleaned up periodically.
	#
	#  This should only be necessary if there are serious bugs in the
	#  server which have not yet been fixed.
	#
	#  '0' is a special value meaning 'infinity', or 'the servers never
	#  exit'
	max_requests_per_server = 0
}

# MODULE CONFIGURATION
#
#  The names and configuration of each module is located in this section.
#
#  After the modules are defined here, they may be referred to by name,
#  in other sections of this configuration file.
#
modules {
	#
	#  Each module has a configuration as follows:
	#
	#	name [ instance ] {
	#		config_item = value
	#		...
	#	}
	#
	#  The 'name' is used to load the 'rlm_name' library
	#  which implements the functionality of the module.
	#
	#  The 'instance' is optional.  To have two different instances
	#  of a module, it first must be referred to by 'name'.
	#  The different copies of the module are then created by
	#  inventing two 'instance' names, e.g. 'instance1' and 'instance2'
	#
	#  The instance names can then be used in later configuration
	#  INSTEAD of the original 'name'.  See the 'radutmp' configuration
	#  below for an example.
	#

	# PAP module to authenticate users based on their stored password
	#
<<<<<<< HEAD
	#  Supports multiple encryption schemes
	#  clear: Clear text
	#  crypt: Unix crypt
	#    md5: MD5 ecnryption
	#   sha1: SHA1 encryption.
	#  DEFAULT: crypt
=======
	#  Supports multiple encryption/hash schemes.  See "man passwd"
	#  for details.
	#
	#  The "auto_header" configuration item can be set to "yes".
	#  In this case, the module will look inside of the User-Password
	#  attribute for the headers {crypt}, {clear}, etc., and will
	#  automatically create the attribute on the right-hand side,
	#  with the correct value.  It will also automatically handle
	#  Base-64 encoded data, hex strings, and binary data.
>>>>>>> fba03792
	pap {
		auto_header = no
	}

	# CHAP module
	#
	#  To authenticate requests containing a CHAP-Password attribute.
	#
	chap {
		authtype = CHAP
	}

	# Pluggable Authentication Modules
	#
	#  For Linux, see:
	#	http://www.kernel.org/pub/linux/libs/pam/index.html
	#
	#  WARNING: On many systems, the system PAM libraries have
	#           memory leaks!  We STRONGLY SUGGEST that you do not
	#	    use PAM for authentication, due to those memory leaks.
	#
	pam {
		#
		#  The name to use for PAM authentication.
		#  PAM looks in /etc/pam.d/${pam_auth_name}
		#  for it's configuration.  See 'redhat/radiusd-pam'
		#  for a sample PAM configuration file.
		#
		#  Note that any Pam-Auth attribute set in the 'authorize'
		#  section will over-ride this one.
		#
		pam_auth = radiusd
	}

	# Unix /etc/passwd style authentication
	#
	unix {
		#  As of 1.1.0, the Unix module no longer reads,
		#  or caches /etc/passwd, /etc/shadow, or /etc/group.
		#  If you wish to cache those files, see the passwd
		#  module, above.
		#

		#
		#  The location of the "wtmp" file.
		#  This should be moved to it's own module soon.
		#
		#  The only use for 'radlast'.  If you don't use
		#  'radlast', then you can comment out this item.
		#
		radwtmp = ${logdir}/radwtmp
	}

	#  Extensible Authentication Protocol
	#
	#  For all EAP related authentications.
	#  Now in another file, because it is very large.
	#
$INCLUDE ${confdir}/eap.conf

	# Microsoft CHAP authentication
	#
	#  This module supports MS-CHAP and MS-CHAPv2 authentication.
	#  It also enforces the SMB-Account-Ctrl attribute.
	#
	mschap {
		#
		#  As of 0.9, the mschap module does NOT support
		#  reading from /etc/smbpasswd.
		#
		#  If you are using /etc/smbpasswd, see the 'passwd'
		#  module for an example of how to use /etc/smbpasswd

		# authtype value, if present, will be used
		# to overwrite (or add) Auth-Type during
		# authorization. Normally should be MS-CHAP
		authtype = MS-CHAP
		
		# if use_mppe is not set to no mschap will
		# add MS-CHAP-MPPE-Keys for MS-CHAPv1 and
		# MS-MPPE-Recv-Key/MS-MPPE-Send-Key for MS-CHAPv2
		#
		#use_mppe = no

		# if mppe is enabled require_encryption makes
		# encryption moderate
		#
		#require_encryption = yes

		# require_strong always requires 128 bit key
		# encryption
		#
		#require_strong = yes

		# Windows sends us a username in the form of
		# DOMAIN\user, but sends the challenge response
		# based on only the user portion.  This hack
		# corrects for that incorrect behavior.
		#
		#with_ntdomain_hack = no

		# The module can perform authentication itself, OR
		# use a Windows Domain Controller.  This configuration
		# directive tells the module to call the ntlm_auth
		# program, which will do the authentication, and return
		# the NT-Key.  Note that you MUST have "winbindd" and
		# "nmbd" running on the local machine for ntlm_auth
		# to work.  See the ntlm_auth program documentation
		# for details.
		#
		# Be VERY careful when editing the following line!
		#
		#ntlm_auth = "/path/to/ntlm_auth --request-nt-key --username=%{Stripped-User-Name:-%{User-Name:-None}} --challenge=%{mschap:Challenge:-00} --nt-response=%{mschap:NT-Response:-00}"
	}

	# Lightweight Directory Access Protocol (LDAP)
	#
	#  This module definition allows you to use LDAP for
	#  authorization and authentication (Auth-Type := LDAP)
	#
	#  See doc/rlm_ldap for description of configuration options 
	#  and sample authorize{} and authenticate{} blocks 
	ldap {
		server = "ldap.your.domain"
		#identity = "cn=admin,o=My Org,c=UA"
		#password = mypass
		basedn = "o=My Org,c=UA"
		filter = "(uid=%{Stripped-User-Name:-%{User-Name}})"
		#base_filter = "(objectclass=radiusprofile)"

		#  How many connections to keep open to the LDAP server.
		#  This saves time over opening a new LDAP socket for
		#  every authentication request.
		ldap_connections_number = 5

		timeout = 4
		timelimit = 3
		net_timeout = 1

		#
		#  This subsection configures the tls related items
		#  that control how FreeRADIUS connects to an LDAP
		#  server.  It contains all of the "tls_*" configuration
		#  entries used in older versions of FreeRADIUS.  Those
		#  configuration entries can still be used, but we recommend
		#  using these.
		#
		tls {
			# Set this to 'yes' to use TLS encrypted connections
			# to the LDAP database by using the StartTLS extended
			# operation.
			#			
			# The StartTLS operation is supposed to be
			# used with normal ldap connections instead of
			# using ldaps (port 689) connections
			start_tls = no

			# cacertfile	= /path/to/cacert.pem
			# cacertdir		= /path/to/ca/dir/
			# certfile		= /path/to/radius.crt
			# keyfile		= /path/to/radius.key
			# randfile		= /path/to/rnd
			# require_cert	= "demand"
		}

		# default_profile = "cn=radprofile,ou=dialup,o=My Org,c=UA"
		# profile_attribute = "radiusProfileDn"
		# access_attr = "dialupAccess"

		# Mapping of RADIUS dictionary attributes to LDAP
		# directory attributes.
		dictionary_mapping = ${raddbdir}/ldap.attrmap

<<<<<<< HEAD
		ldap_connections_number = 5

		#
		# NOTICE: The password_header directive is NOT case insensitive
		#
		# password_header = "{clear}"
		#
		# Set:
		#	password_attribute = nspmPassword
		#
		# to get the user's password from a Novell eDirectory
		# backend. This will work *only if* freeRADIUS is
		# configured to build with --with-edir option.
		#
		#
		#  The server can usually figure this out on its own, and pull
		#  the correct User-Password or NT-Password from the database.
		#
		#  Note that NT-Passwords MUST be stored as a 32-digit hex
		#  string, and MUST start off with "0x", such as:
		#
		#	0x000102030405060708090a0b0c0d0e0f
		#
		#  Without the leading "0x", NT-Passwords will not work.
		#  This goes for NT-Passwords stored in SQL, too.
		#
		# password_attribute = userPassword
		#
		# Un-comment the following to disable Novell eDirectory account
		# policy check and intruder detection. This will work *only if*
		# FreeRADIUS is configured to build with --with-edir option.
		#
		# edir_account_policy_check=no
=======
		#  Set password_attribute = nspmPassword to get the
		#  user's password from a Novell eDirectory
		#  backend. This will work ONLY IF FreeRADIUS has been
		#  built with the --with-edir configure option.
		#
		# password_attribute = userPassword

		#  As of 1.1.0, the LDAP module will auto-discover
		#  the password headers (which are non-standard).
		#  It will use the following table to map passwords
		#  to RADIUS attributes.  The PAP module (see above)
		#  can then automatically determine the hashing
		#  method to use to authenticate the user.
		#
		#	Header		Attribute
		#	------		---------
		#	{clear}		User-Password
		#	{cleartext}	User-Password
		#	{md5}		MD5-Password
		#	{smd5}		SMD5-Password
		#	{crypt}		Crypt-Password
		#	{sha}		SHA-Password
		#	{ssha}		SSHA-Password
		#	{nt}		NT-Password
		#	{ns-mta-md5}	NS-MTA-MD5-Password
		#		
		#
		#  The headers are compared in a case-insensitive manner.
		#  The format of the password in LDAP (base 64-encoded, hex,
		#  clear-text, whatever) is not that important.  The PAP
		#  module will figure it out.
		#
		#  The default for "auto_header" is "no", to enable backwards
		#  compatibility with the "password_header" directive,
		#  which is now deprecated.  If this is set to "yes",
		#  then the above table will be used, and the
		#  "password_header" directive will be ignored.

		#auto_header = yes

		#  Un-comment the following to disable Novell
		#  eDirectory account policy check and intruder
		#  detection. This will work *only if* FreeRADIUS is
		#  configured to build with --with-edir option.
		#
		#edir_account_policy_check = no

		#
		#  Group membership checking.  Disabled by default.
>>>>>>> fba03792
		#
		# groupname_attribute = cn
		# groupmembership_filter = "(|(&(objectClass=GroupOfNames)(member=%{Ldap-UserDn}))(&(objectClass=GroupOfUniqueNames)(uniquemember=%{Ldap-UserDn})))"
		# groupmembership_attribute = radiusGroupName

		# compare_check_items = yes
		# do_xlat = yes
		# access_attr_used_for_allow = yes
	}

	# passwd module allows to do authorization via any passwd-like
	# file and to extract any attributes from these modules
	#
	# parameters are:
	#   filename - path to filename
	#   format - format for filename record. This parameters
	#            correlates record in the passwd file and RADIUS
	#            attributes.
	#
	#            Field marked as '*' is key field. That is, the parameter
	#            with this name from the request is used to search for
	#            the record from passwd file
	#            Attribute marked as '=' is added to reply_itmes instead
	#            of default configure_itmes
	#	     Attribute marked as '~' is added to request_items
	#
	#            Field marked as ',' may contain a comma separated list
	#            of attributes.
	#   hashsize - hashtable size. If 0 or not specified records are not
	#            stored in memory and file is red on every request.
	#   allowmultiplekeys - if few records for every key are allowed
	#   ignorenislike - ignore NIS-related records
	#   delimiter - symbol to use as a field separator in passwd file,
	#            for format ':' symbol is always used. '\0', '\n' are
        #	     not allowed 
	#

	#  An example configuration for using /etc/smbpasswd.
	#
	#passwd etc_smbpasswd {
	#	filename = /etc/smbpasswd
	#	format = "*User-Name::LM-Password:NT-Password:SMB-Account-CTRL-TEXT::"
	#	hashsize = 100
	#	ignorenislike = no
	#	allowmultiplekeys = no
	#}

	#  Similar configuration, for the /etc/group file. Adds a Group-Name
	#  attribute for every group that the user is member of.
	#
	#passwd etc_group {
	#	filename = /etc/group
	#	format = "=Group-Name:::*,User-Name"
	#	hashsize = 50
	#	ignorenislike = yes
	#	allowmultiplekeys = yes
	#	delimiter = ":"
	#}

	# Realm module, for proxying.
	#
	#  You can have multiple instances of the realm module to
	#  support multiple realm syntaxs at the same time.  The
	#  search order is defined by the order in the authorize and
	#  preacct sections.
	#
	#  Four config options:
	#	format         -  must be "prefix" or "suffix"
	#			  The special cases of "DEFAULT"
	#			  and "NULL" are allowed, too.
	#	delimiter      -  must be a single character

	#  'realm/username'
	#
	#  Using this entry, IPASS users have their realm set to "IPASS".
	realm IPASS {
		format = prefix
		delimiter = "/"
	}

	#  'username@realm'
	#
	realm suffix {
		format = suffix
		delimiter = "@"
	}

	#  'username%realm'
	#
	realm realmpercent {
		format = suffix
		delimiter = "%"
	}

	#
	#  'domain\user'
	#
	realm ntdomain {
		format = prefix
		delimiter = "\\"
	}	

	#  A simple value checking module
	#
	#  It can be used to check if an attribute value in the request
	#  matches a (possibly multi valued) attribute in the check
	#  items This can be used for example for caller-id
	#  authentication.  For the module to run, both the request
	#  attribute and the check items attribute must exist
	#
	#  i.e.
	#  A user has an ldap entry with 2 radiusCallingStationId
	#  attributes with values "12345678" and "12345679".  If we
	#  enable rlm_checkval, then any request which contains a
	#  Calling-Station-Id with one of those two values will be
	#  accepted.  Requests with other values for
	#  Calling-Station-Id will be rejected.
	#
	#  Regular expressions in the check attribute value are allowed
	#  as long as the operator is '=~'
	#
	checkval {
		# The attribute to look for in the request
		item-name = Calling-Station-Id

		# The attribute to look for in check items. Can be multi valued
		check-name = Calling-Station-Id

		# The data type. Can be
		# string,integer,ipaddr,date,abinary,octets
		data-type = string

		# If set to yes and we dont find the item-name attribute in the
		# request then we send back a reject
		# DEFAULT is no
		#notfound-reject = no
	}
	
	#  rewrite arbitrary packets.  Useful in accounting and authorization.
	#
	#
	#  The module can also use the Rewrite-Rule attribute. If it
	#  is set and matches the name of the module instance, then
	#  that module instance will be the only one which runs.
	#
	#  Also if new_attribute is set to yes then a new attribute
	#  will be created containing the value replacewith and it
	#  will be added to searchin (packet, reply, proxy, proxy_reply or config).
	# searchfor,ignore_case and max_matches will be ignored in that case.
	#
	# Backreferences are supported: %{0} will contain the string the whole match
	# and %{1} to %{8} will contain the contents of the 1st to the 8th parentheses
	#
	# If max_matches is greater than one the backreferences will correspond to the
	# first match

	#
	#attr_rewrite sanecallerid {
	#	attribute = Called-Station-Id
		# may be "packet", "reply", "proxy", "proxy_reply" or "config"
	#	searchin = packet
	#	searchfor = "[+ ]"
	#	replacewith = ""
	#	ignore_case = no
	#	new_attribute = no
	#	max_matches = 10
	#	## If set to yes then the replace string will be appended to the original string
	#	append = no
	#}

	# Preprocess the incoming RADIUS request, before handing it off
	# to other modules.
	#
	#  This module processes the 'huntgroups' and 'hints' files.
	#  In addition, it re-writes some weird attributes created
	#  by some NASes, and converts the attributes into a form which
	#  is a little more standard.
	#
	preprocess {
		huntgroups = ${confdir}/huntgroups
		hints = ${confdir}/hints

		# This hack changes Ascend's wierd port numberings
		# to standard 0-??? port numbers so that the "+" works
		# for IP address assignments.
		with_ascend_hack = no
		ascend_channels_per_line = 23

		# Windows NT machines often authenticate themselves as
		# NT_DOMAIN\username
		#
		# If this is set to 'yes', then the NT_DOMAIN portion
		# of the user-name is silently discarded.
		#
		# This configuration entry SHOULD NOT be used.
		# See the "realms" module for a better way to handle
		# NT domains.
		with_ntdomain_hack = no

		# Specialix Jetstream 8500 24 port access server.
		#
		# If the user name is 10 characters or longer, a "/"
		# and the excess characters after the 10th are
		# appended to the user name.
		#
		# If you're not running that NAS, you don't need
		# this hack.
		with_specialix_jetstream_hack = no

		# Cisco (and Quintum in Cisco mode) sends it's VSA attributes
		# with the attribute name *again* in the string, like:
		#
		#   H323-Attribute = "h323-attribute=value".
		#
		# If this configuration item is set to 'yes', then
		# the redundant data in the the attribute text is stripped
		# out.  The result is:
		#
		#  H323-Attribute = "value"
		#
		# If you're not running a Cisco or Quintum NAS, you don't
		# need this hack.
		with_cisco_vsa_hack = no
	}

	# Livingston-style 'users' file
	#
	files {
		usersfile = ${confdir}/users
		acctusersfile = ${confdir}/acct_users
		preproxy_usersfile = ${confdir}/preproxy_users

		#  If you want to use the old Cistron 'users' file
		#  with FreeRADIUS, you should change the next line
		#  to 'compat = cistron'.  You can the copy your 'users'
		#  file from Cistron.
		compat = no
	}

	# Write a detailed log of all accounting records received.
	#
	detail {
		#  Note that we do NOT use NAS-IP-Address here, as
		#  that attribute MAY BE from the originating NAS, and
		#  NOT from the proxy which actually sent us the
		#  request.  The Client-IP-Address attribute is ALWAYS
		#  the address of the client which sent us the
		#  request.
		#
		#  The following line creates a new detail file for
		#  every radius client (by IP address or hostname).
		#  In addition, a new detail file is created every
		#  day, so that the detail file doesn't have to go
		#  through a 'log rotation'
		#
		#  If your detail files are large, you may also want
		#  to add a ':%H' (see doc/variables.txt) to the end
		#  of it, to create a new detail file every hour, e.g.:
		#
		#   ..../detail-%Y%m%d:%H
		#
		#  This will create a new detail file for every hour.
		#
		detailfile = ${radacctdir}/%{Client-IP-Address}/detail-%Y%m%d

		#
		#  The Unix-style permissions on the 'detail' file.
		#
		#  The detail file often contains secret or private
		#  information about users.  So by keeping the file
		#  permissions restrictive, we can prevent unwanted
		#  people from seeing that information.
		detailperm = 0600

		#
		#  Every entry in th edetail file has a header which
		#  is a timestamp.  By default, we use the ctime
		#  format (see "man ctime" for details).
		#
		#  The header can be customized by editing this
		#  string.  See "doc/variables.txt" for a description
		#  of what can be put here.
		#
		header = "%t"

	}

	#
	#  Many people want to log authentication requests.
	#  Rather than modifying the server core to print out more
	#  messages, we can use a different instance of the 'detail'
	#  module, to log the authentication requests to a file.
	#
	#  You will also need to un-comment the 'auth_log' line
	#  in the 'authorize' section, below.
	#
	# detail auth_log {
		# detailfile = ${radacctdir}/%{Client-IP-Address}/auth-detail-%Y%m%d

		#
		#  This MUST be 0600, otherwise anyone can read
		#  the users passwords!
		# detailperm = 0600
	# }

	#
	#  This module logs authentication reply packets sent
	#  to a NAS.  Both Access-Accept and Access-Reject packets
	#  are logged.
	#
	#  You will also need to un-comment the 'reply_log' line
	#  in the 'post-auth' section, below.
	#
	# detail reply_log {
		# detailfile = ${radacctdir}/%{Client-IP-Address}/reply-detail-%Y%m%d

		#
		#  This MUST be 0600, otherwise anyone can read
		#  the users passwords!
		# detailperm = 0600
	# }

	#
	#  This module logs packets proxied to a home server.
	#
	#  You will also need to un-comment the 'pre_proxy_log' line
	#  in the 'pre-proxy' section, below.
	#
	# detail pre_proxy_log {
		# detailfile = ${radacctdir}/%{Client-IP-Address}/pre-proxy-detail-%Y%m%d

		#
		#  This MUST be 0600, otherwise anyone can read
		#  the users passwords!
		# detailperm = 0600
	# }

	#
	#  This module logs response packets from a home server.
	#
	#  You will also need to un-comment the 'post_proxy_log' line
	#  in the 'post-proxy' section, below.
	#
	# detail post_proxy_log {
		# detailfile = ${radacctdir}/%{Client-IP-Address}/post-proxy-detail-%Y%m%d

		#
		#  This MUST be 0600, otherwise anyone can read
		#  the users passwords!
		# detailperm = 0600
	# }

	#
	#  The rlm_sql_log module appends the SQL queries in a log
	#  file which is read later by the radsqlrelay program.
	#
	#  This module only performs the dynamic expansion of the
	#  variables found in the SQL statements. No operation is
	#  executed on the database server. (this could be done
	#  later by an external program) That means the module is
	#  useful only with non-"SELECT" statements.
	#
	#  See rlm_sql_log(5) manpage.
	#
#	sql_log {
#		path = ${radacctdir}/sql-relay
#		acct_table = "radacct"
#		postauth_table = "radpostauth"
#
#		Start = "INSERT INTO ${acct_table} (AcctSessionId, UserName, \
#		 NASIPAddress, FramedIPAddress, AcctStartTime, AcctStopTime, \
#		 AcctSessionTime, AcctTerminateCause) VALUES                 \
#		 ('%{Acct-Session-Id}', '%{User-Name}', '%{NAS-IP-Address}', \
#		 '%{Framed-IP-Address}', '%S', '0', '0', '')"
#		Stop = "INSERT INTO ${acct_table} (AcctSessionId, UserName,  \
#		 NASIPAddress, FramedIPAddress, AcctStartTime, AcctStopTime, \
#		 AcctSessionTime, AcctTerminateCause) VALUES                 \
#		 ('%{Acct-Session-Id}', '%{User-Name}', '%{NAS-IP-Address}', \
#		 '%{Framed-IP-Address}', '0', '%S', '%{Acct-Session-Time}',  \
#		 '%{Acct-Terminate-Cause}')"
#		Alive = "INSERT INTO ${acct_table} (AcctSessionId, UserName, \
#		 NASIPAddress, FramedIPAddress, AcctStartTime, AcctStopTime, \
#		 AcctSessionTime, AcctTerminateCause) VALUES                 \
#		 ('%{Acct-Session-Id}', '%{User-Name}', '%{NAS-IP-Address}', \
#		 '%{Framed-IP-Address}', '0', '0', '%{Acct-Session-Time}', '')"
#
#		Post-Auth = "INSERT INTO ${postauth_table}                   \
#		 (user, pass, reply, date) VALUES                            \
#		 ('%{User-Name}', '%{User-Password:-Chap-Password}',         \
#		 '%{reply:Packet-Type}', '%S')"
#	}

	#
	#  Create a unique accounting session Id.  Many NASes re-use
	#  or repeat values for Acct-Session-Id, causing no end of
	#  confusion.
	#
	#  This module will add a (probably) unique session id 
	#  to an accounting packet based on the attributes listed
	#  below found in the packet.  See doc/rlm_acct_unique for
	#  more information.
	#
	acct_unique {
		key = "User-Name, Acct-Session-Id, NAS-IP-Address, Client-IP-Address, NAS-Port"
	}


	#  Include another file that has the SQL-related configuration.
	#  This is another file only because it tends to be big.
	#
	#  The following configuration file is for use with MySQL.
	#
	#  For Postgresql, use:		${confdir}/postgresql.conf
	#  For MS-SQL, use:	 	${confdir}/mssql.conf
	#  For Oracle, use:	 	${confdir}/oraclesql.conf
	#
	$INCLUDE  ${confdir}/sql.conf


	#  For Cisco VoIP specific accounting with Postgresql,
	#  use:		${confdir}/pgsql-voip.conf
	#
	#  You will also need the sql schema from:
	#  	 src/billing/cisco_h323_db_schema-postgres.sql
	#  Note: This config can be use AS WELL AS the standard sql
	#  config if you need SQL based Auth
	

	#  Write a 'utmp' style file, of which users are currently
	#  logged in, and where they've logged in from.
	#
	#  This file is used mainly for Simultaneous-Use checking,
	#  and also 'radwho', to see who's currently logged in.
	#
	radutmp {
		#  Where the file is stored.  It's not a log file,
		#  so it doesn't need rotating.
		#
		filename = ${logdir}/radutmp

		#  The field in the packet to key on for the
		#  'user' name,  If you have other fields which you want
		#  to use to key on to control Simultaneous-Use,
		#  then you can use them here.
		#
		#  Note, however, that the size of the field in the
		#  'utmp' data structure is small, around 32
		#  characters, so that will limit the possible choices
		#  of keys.
		#
		#  You may want instead: %{Stripped-User-Name:-%{User-Name}}
		username = %{User-Name}


		#  Whether or not we want to treat "user" the same
		#  as "USER", or "User".  Some systems have problems
		#  with case sensitivity, so this should be set to
		#  'no' to enable the comparisons of the key attribute
		#  to be case insensitive.
		#
		case_sensitive = yes

		#  Accounting information may be lost, so the user MAY
		#  have logged off of the NAS, but we haven't noticed.
		#  If so, we can verify this information with the NAS,
		#
		#  If we want to believe the 'utmp' file, then this
		#  configuration entry can be set to 'no'.
		#
		check_with_nas = yes		

		# Set the file permissions, as the contents of this file
		# are usually private.
		perm = 0600

		callerid = "yes"
	}

	# "Safe" radutmp - does not contain caller ID, so it can be
	# world-readable, and radwho can work for normal users, without
	# exposing any information that isn't already exposed by who(1).
	#
	# This is another 'instance' of the radutmp module, but it is given
	# then name "sradutmp" to identify it later in the "accounting"
	# section.
	radutmp sradutmp {
		filename = ${logdir}/sradutmp
		perm = 0644
		callerid = "no"
	}

	# attr_filter - filters the attributes received in replies from
	# proxied servers, to make sure we send back to our RADIUS client
	# only allowed attributes.
	attr_filter attr_filter.post-proxy {
		attrsfile = ${confdir}/attrs
	}

	# attr_filter - filters the attributes in the packets we send to
	# the RADIUS home servers.
	attr_filter attr_filter.pre-proxy {
		attrsfile = ${confdir}/attrs.pre-proxy
	}

	#  counter module:
	#  This module takes an attribute (count-attribute).
	#  It also takes a key, and creates a counter for each unique
	#  key.  The count is incremented when accounting packets are
	#  received by the server.  The value of the increment depends
	#  on the attribute type.
	#  If the attribute is Acct-Session-Time or of an integer type we add the
	#  value of the attribute. If it is anything else we increase the
	#  counter by one.
	#
	#  The 'reset' parameter defines when the counters are all reset to
	#  zero.  It can be hourly, daily, weekly, monthly or never.
	#
	#  hourly: Reset on 00:00 of every hour
	#  daily: Reset on 00:00:00 every day
	#  weekly: Reset on 00:00:00 on sunday
	#  monthly: Reset on 00:00:00 of the first day of each month
	#
	#  It can also be user defined. It should be of the form:
	#  num[hdwm] where:
	#  h: hours, d: days, w: weeks, m: months
	#  If the letter is ommited days will be assumed. In example:
	#  reset = 10h (reset every 10 hours)
	#  reset = 12  (reset every 12 days)
	#
	#
	#  The check-name attribute defines an attribute which will be
	#  registered by the counter module and can be used to set the
	#  maximum allowed value for the counter after which the user
	#  is rejected.
	#  Something like:
	#
	#  DEFAULT Max-Daily-Session := 36000
	#          Fall-Through = 1
	#
	#  You should add the counter module in the instantiate
	#  section so that it registers check-name before the files
	#  module reads the users file.
	#
	#  If check-name is set and the user is to be rejected then we
	#  send back a Reply-Message and we log a Failure-Message in
	#  the radius.log
	#  If the count attribute is Acct-Session-Time then on each login
	#  we send back the remaining online time as a Session-Timeout attribute
	#  ELSE and if the return-attribute is set, we send back that attribute.
	#  The return-attribute is set MUST be of an integer type
	#
	#  The counter-name can also be used instead of using the check-name
	#  like below:
	#
	#  DEFAULT  Daily-Session-Time > 3600, Auth-Type = Reject
	#      Reply-Message = "You've used up more than one hour today"
	#
	#  The allowed-servicetype attribute can be used to only take
	#  into account specific sessions. For example if a user first
	#  logs in through a login menu and then selects ppp there will
	#  be two sessions. One for Login-User and one for Framed-User
	#  service type. We only need to take into account the second one.
	#
	#  The module should be added in the instantiate, authorize and
	#  accounting sections.  Make sure that in the authorize
	#  section it comes after any module which sets the
	#  'check-name' attribute.
	#
	counter daily {
		filename = ${raddbdir}/db.daily
		key = User-Name
		count-attribute = Acct-Session-Time
		reset = daily
		counter-name = Daily-Session-Time
		check-name = Max-Daily-Session
		allowed-servicetype = Framed-User
		#return-attribute = Session-Timeout
		cache-size = 5000
	}

	# The "always" module is here for debugging purposes. Each
	# instance simply returns the same result, always, without
	# doing anything.
	always fail {
		rcode = fail
	}
	always reject {
		rcode = reject
	}
	always ok {
		rcode = ok
		simulcount = 0
		mpp = no
	}

	#
	#  The 'expression' module currently has no configuration.
	#
	#  This module is useful only for 'xlat'.  To use it,
	#  put 'exec' into the 'instantiate' section.  You can then
	#  do dynamic translation of attributes like:
	#
	#  Attribute-Name = `%{expr:2 + 3 + %{exec: uid -u}}`
	#
	#  The value of the attribute will be replaced with the output
	#  of the program which is executed.  Due to RADIUS protocol
	#  limitations, any output over 253 bytes will be ignored.
	expr {
	}

	#
	#  The 'digest' module currently has no configuration.
	#
	#  "Digest" authentication against a Cisco SIP server.
	#  See 'doc/rfc/draft-sterman-aaa-sip-00.txt' for details
	#  on performing digest authentication for Cisco SIP servers.
	#
	digest {
	}

	#
<<<<<<< HEAD
=======
	# The expiration module. This handles the Expiration attribute
	# It should be included in the *end* of the authorize section
	# in order to handle user Expiration. It should also be included
	# in the instantiate section in order to register the Expiration
	# compare function
	#
	expiration {
		#
		# The Reply-Message which will be sent back in case the
		# account has expired. Dynamic substitution is supported
		#
		reply-message = "Password Has Expired\r\n" 
#		reply-message = "Your account has expired, %{User-Name}\r\n"
	}

	# The logintime module. This handles the Login-Time,
	# Current-Time, and Time-Of-Day attributes.  It should be
	# included in the *end* of the authorize section in order to
	# handle Login-Time checks. It should also be included in the
	# instantiate section in order to register the Current-Time
	# and Time-Of-Day comparison functions.
	#
	# When the Login-Time attribute is set to some value, and the
	# user has bene permitted to log in, a Session-Timeout is
	# calculated based on the remaining time.  See "doc/README".
	#
	logintime {
		#
		# The Reply-Message which will be sent back in case
		# the account is calling outside of the allowed
		# timespan. Dynamic substitution is supported.
		#
		reply-message = "You are calling outside your allowed timespan\r\n"
#		reply-message = "Outside allowed timespan (%{check:Login-Time}), %{User-Name}\r\n"

		# The minimum timeout (in seconds) a user is allowed
		# to have. If the calculated timeout is lower we don't
		# allow the logon. Some NASes do not handle values
		# lower than 60 seconds well.
		minimum-timeout = 60
	}
	#
>>>>>>> fba03792
	#  Execute external programs
	#
	#  This module is useful only for 'xlat'.  To use it,
	#  put 'exec' into the 'instantiate' section.  You can then
	#  do dynamic translation of attributes like:
	#
	#  Attribute-Name = `%{exec:/path/to/program args}`
	#
	#  The value of the attribute will be replaced with the output
	#  of the program which is executed.  Due to RADIUS protocol
	#  limitations, any output over 253 bytes will be ignored.
	#
	#  The RADIUS attributes from the user request will be placed
	#  into environment variables of the executed program, as
	#  described in 'doc/variables.txt'
	#
	exec {
		wait = yes
		input_pairs = request
		shell_escape = yes
		output = none
	}

	#
	#  This is a more general example of the execute module.
	#
	#  This one is called "echo".
	#
	#  Attribute-Name = `%{echo:/path/to/program args}`
	#
	#  If you wish to execute an external program in more than
	#  one section (e.g. 'authorize', 'pre_proxy', etc), then it
	#  is probably best to define a different instance of the
	#  'exec' module for every section.	
	#
	#  The return value of the program run determines the result
	#  of the exec instance call as follows:
	#  (See doc/configurable_failover for details)
	#
	#  < 0 : fail      the module failed
	#  = 0 : ok        the module succeeded
	#  = 1 : reject    the module rejected the user
	#  = 2 : fail      the module failed
	#  = 3 : ok        the module succeeded
	#  = 4 : handled   the module has done everything to handle the request
	#  = 5 : invalid   the user's configuration entry was invalid
	#  = 6 : userlock  the user was locked out
	#  = 7 : notfound  the user was not found
	#  = 8 : noop      the module did nothing
	#  = 9 : updated   the module updated information in the request
	#  > 9 : fail      the module failed
	#
	exec echo {
		#
		#  Wait for the program to finish.
		#
		#  If we do NOT wait, then the program is "fire and
		#  forget", and any output attributes from it are ignored.
		#
		#  If we are looking for the program to output
		#  attributes, and want to add those attributes to the
		#  request, then we MUST wait for the program to
		#  finish, and therefore set 'wait=yes'
		#
		# allowed values: {no, yes}
		wait = yes

		#
		#  The name of the program to execute, and it's
		#  arguments.  Dynamic translation is done on this
		#  field, so things like the following example will
		#  work.
		#
		program = "/bin/echo %{User-Name}"

		#
		#  The attributes which are placed into the
		#  environment variables for the program.
		#
		#  Allowed values are:
		#
		#	request		attributes from the request
		#	config		attributes from the configuration items list
		#	reply		attributes from the reply
		#	proxy-request	attributes from the proxy request
		#	proxy-reply	attributes from the proxy reply
		#
		#  Note that some attributes may not exist at some
		#  stages.  e.g. There may be no proxy-reply
		#  attributes if this module is used in the
		#  'authorize' section.
		#
		input_pairs = request

		#
		#  Where to place the output attributes (if any) from
		#  the executed program.  The values allowed, and the
		#  restrictions as to availability, are the same as
		#  for the input_pairs.
		#
		output_pairs = reply

		#
		#  When to execute the program.  If the packet
		#  type does NOT match what's listed here, then
		#  the module does NOT execute the program.
		#
		#  For a list of allowed packet types, see
		#  the 'dictionary' file, and look for VALUEs
		#  of the Packet-Type attribute.
		#
		#  By default, the module executes on ANY packet.
		#  Un-comment out the following line to tell the
		#  module to execute only if an Access-Accept is
		#  being sent to the NAS.
		#
		#packet_type = Access-Accept

		#
		#  Should we escape the environment variables?
		#  
		#  If this is set, all the RADIUS attributes
		#  are capitalised and dashes replaced with
		#  underscores. Also, RADIUS values are surrounded
		#  with double-quotes.
		#
		#  That is to say: User-Name=BobUser => USER_NAME="BobUser"
		shell_escape = yes

	}

	#  Do server side ip pool management. Should be added in post-auth and
	#  accounting sections.
	#
	#  The module also requires the existance of the Pool-Name
	#  attribute. That way the administrator can add the Pool-Name
	#  attribute in the user profiles and use different pools
	#  for different users. The Pool-Name attribute is a *check* item not
	#  a reply item.
<<<<<<< HEAD
=======
	#  The Pool-Name should be set to the ippool module instance name or to
	#  DEFAULT to match any module.
>>>>>>> fba03792
	#
	# Example:
	# radiusd.conf: ippool students { [...] }
	# users file  : DEFAULT Group == students, Pool-Name := "students"
	#
	# ********* IF YOU CHANGE THE RANGE PARAMETERS YOU MUST *********
	# ********* THEN ERASE THE DB FILES                     *********
	#
	ippool main_pool {

		#  range-start,range-stop: The start and end ip
		#  addresses for the ip pool
		range-start = 192.168.1.1
		range-stop = 192.168.3.254

		#  netmask: The network mask used for the ip's
		netmask = 255.255.255.0

		#  cache-size: The gdbm cache size for the db
		#  files. Should be equal to the number of ip's
		#  available in the ip pool
		cache-size = 800

		# session-db: The main db file used to allocate ip's to clients
		session-db = ${raddbdir}/db.ippool

		# ip-index: Helper db index file used in multilink
		ip-index = ${raddbdir}/db.ipindex

		# override: Will this ippool override a Framed-IP-Address already set
		override = no

		# maximum-timeout: If not zero specifies the maximum time in seconds an
		# entry may be active. Default: 0
		maximum-timeout = 0

		# The key to use for the session database (which holds the allocated ip's)
		# normally it should just be the nas  ip/port (which is the default)
		#key = "%{NAS-IP-Address} %{NAS-Port}"
	}

	# OTP token support.  Not included by default.
	# $INCLUDE  ${confdir}/otp.conf

	#
	#  Implements Login-Time, Current-Time, and Time-Of-Day
	#
	logintime {
		#
		#  Don't worry about anything here for now..
		#
	}

	#
	#  Kerberos.  See doc/rlm_krb5 for minimal docs.
	#
#	krb5 {
#		keytab = /path/to/keytab
#		service_principal = name_of_principle
#	}
}

# Instantiation
#
#  This section orders the loading of the modules.  Modules
#  listed here will get loaded BEFORE the later sections like
#  authorize, authenticate, etc. get examined.
#
#  This section is not strictly needed.  When a section like
#  authorize refers to a module, it's automatically loaded and
#  initialized.  However, some modules may not be listed in any
#  of the following sections, so they can be listed here.
#
#  Also, listing modules here ensures that you have control over
#  the order in which they are initalized.  If one module needs
#  something defined by another module, you can list them in order
#  here, and ensure that the configuration will be OK.
#
instantiate {
	#
	#  Allows the execution of external scripts.
	#  The entire command line (and output) must fit into 253 bytes.
	#
	#  e.g. Framed-Pool = `%{exec:/bin/echo foo}`
	exec

	#
	#  The expression module doesn't do authorization,
	#  authentication, or accounting.  It only does dynamic
	#  translation, of the form:
	#
	#	Session-Timeout = `%{expr:2 + 3}`
	#
	#  So the module needs to be instantiated, but CANNOT be
	#  listed in any other section.  See 'doc/rlm_expr' for
	#  more information.
	#
	expr

	#
	# We add the counter module here so that it registers
	# the check-name attribute before any module which sets
	# it
#	daily
<<<<<<< HEAD
=======
	expiration
	logintime

	# subsections here can be thought of as "virtual" modules.
	#
	# e.g. If you have two redundant SQL servers, and you want to
	# use them in the authorize and accounting sections, you could
	# place a "redundant" block in each section, containing the
	# exact same text.  Or, you could uncomment the following
	# lines, and list "redundant_sql" in the authorize and
	# accounting sections.
	#
	#redundant redundant_sql {
	#	sql1
	#	sql2
	#}
>>>>>>> fba03792
}

#  Authorization. First preprocess (hints and huntgroups files),
#  then realms, and finally look in the "users" file.
#
#  The order of the realm modules will determine the order that
#  we try to find a matching realm.
#
#  Make *sure* that 'preprocess' comes before any realm if you 
#  need to setup hints for the remote radius server
authorize {
	#
	#  The preprocess module takes care of sanitizing some bizarre
	#  attributes in the request, and turning them into attributes
	#  which are more standard.
	#
	#  It takes care of processing the 'raddb/hints' and the
	#  'raddb/huntgroups' files.
	#
	#  It also adds the %{Client-IP-Address} attribute to the request.
	preprocess

	#
	#  If you want to have a log of authentication requests,
	#  un-comment the following line, and the 'detail auth_log'
	#  section, above.
#	auth_log

	#
	#  The chap module will set 'Auth-Type := CHAP' if we are
	#  handling a CHAP request and Auth-Type has not already been set
	chap

	#
	#  If the users are logging in with an MS-CHAP-Challenge
	#  attribute for authentication, the mschap module will find
	#  the MS-CHAP-Challenge attribute, and add 'Auth-Type := MS-CHAP'
	#  to the request, which will cause the server to then use
	#  the mschap module for authentication.
	mschap

	#
	#  Pull crypt'd passwords from /etc/passwd or /etc/shadow,
	#  using the system API's to get the password.  If you want
	#  to read /etc/passwd or /etc/shadow directly, see the
	#  passwd module, above.
	#
	unix

	#
	#  If you have a Cisco SIP server authenticating against
	#  FreeRADIUS, uncomment the following line, and the 'digest'
	#  line in the 'authenticate' section.
#	digest

	#
	#  Look for IPASS style 'realm/', and if not found, look for
	#  '@realm', and decide whether or not to proxy, based on
	#  that.
#	IPASS

	#
	#  If you are using multiple kinds of realms, you probably
	#  want to set "ignore_null = yes" for all of them.
	#  Otherwise, when the first style of realm doesn't match,
	#  the other styles won't be checked.
	#
	suffix
#	ntdomain

	#
	#  This module takes care of EAP-MD5, EAP-TLS, and EAP-LEAP
	#  authentication.
	#
	#  It also sets the EAP-Type attribute in the request
	#  attribute list to the EAP type from the packet.
	eap

	#
	#  Read the 'users' file
	files

	#
	#  Look in an SQL database.  The schema of the database
	#  is meant to mirror the "users" file.
	#
	#  See "Authorization Queries" in sql.conf
#	sql

	#
	#  If you are using /etc/smbpasswd, and are also doing
	#  mschap authentication, the un-comment this line, and
	#  configure the 'etc_smbpasswd' module, above.
#	etc_smbpasswd

	#
	#  The ldap module will set Auth-Type to LDAP if it has not
	#  already been set
#	ldap

	#
	#  Enforce daily limits on time spent logged in.
#	daily

	#
	# Use the checkval module
#	checkval
<<<<<<< HEAD
=======

	expiration
	logintime

	#
	#  If no other module has claimed responsibility for
	#  authentication, then try to use PAP.  This allows the
	#  other modules listed above to add a "known good" password
	#  to the request, and to do nothing else.  The PAP module
	#  will then see that password, and use it to do PAP
	#  authentication.
	#
	#  This module should be listed last, so that the other modules
	#  get a chance to set Auth-Type for themselves.
	#
	pap
>>>>>>> fba03792
}


#  Authentication.
#
#
#  This section lists which modules are available for authentication.
#  Note that it does NOT mean 'try each module in order'.  It means
#  that a module from the 'authorize' section adds a configuration
#  attribute 'Auth-Type := FOO'.  That authentication type is then
#  used to pick the apropriate module from the list below.
#

#  In general, you SHOULD NOT set the Auth-Type attribute.  The server
#  will figure it out on its own, and will do the right thing.  The
#  most common side effect of erroneously setting the Auth-Type
#  attribute is that one authentication method will work, but the
#  others will not.
#
#  The common reasons to set the Auth-Type attribute by hand
#  is to either forcibly reject the user, or forcibly accept him.
#
authenticate {
	#
	#  PAP authentication, when a back-end database listed
	#  in the 'authorize' section supplies a password.  The
	#  password can be clear-text, or encrypted.
	Auth-Type PAP {
		pap
	}

	#
	#  Most people want CHAP authentication
	#  A back-end database listed in the 'authorize' section
	#  MUST supply a CLEAR TEXT password.  Encrypted passwords
	#  won't work.
	Auth-Type CHAP {
		chap
	}

	#
	#  MSCHAP authentication.
	Auth-Type MS-CHAP {
		mschap
	}

	#
	#  If you have a Cisco SIP server authenticating against
	#  FreeRADIUS, uncomment the following line, and the 'digest'
	#  line in the 'authorize' section.
#	digest

	#
	#  Pluggable Authentication Modules.
#	pam

	#
	#  See 'man getpwent' for information on how the 'unix'
	#  module checks the users password.  Note that packets
	#  containing CHAP-Password attributes CANNOT be authenticated
	#  against /etc/passwd!  See the FAQ for details.
	#  
	unix

	# Uncomment it if you want to use ldap for authentication
	#
	# Note that this means "check plain-text password against
	# the ldap database", which means that EAP won't work,
	# as it does not supply a plain-text password.
#	Auth-Type LDAP {
#		ldap
#	}

	#
	#  Allow EAP authentication.
	eap
}


#
#  Pre-accounting.  Decide which accounting type to use.
#
preacct {
	preprocess

	#
	#  Ensure that we have a semi-unique identifier for every
	#  request, and many NAS boxes are broken.
	acct_unique

	#
	#  Look for IPASS-style 'realm/', and if not found, look for
	#  '@realm', and decide whether or not to proxy, based on
	#  that.
	#
	#  Accounting requests are generally proxied to the same
	#  home server as authentication requests.
#	IPASS
	suffix
#	ntdomain

	#
	#  Read the 'acct_users' file
	files
}

#
#  Accounting.  Log the accounting data.
#
accounting {
	#
	#  Create a 'detail'ed log of the packets.
	#  Note that accounting requests which are proxied
	#  are also logged in the detail file.
	detail
#	daily

	#  Update the wtmp file
	#
	#  If you don't use "radlast", you can delete this line.
	unix

	#
	#  For Simultaneous-Use tracking.
	#
	#  Due to packet losses in the network, the data here
	#  may be incorrect.  There is little we can do about it.
	radutmp
#	sradutmp

	#  Return an address to the IP Pool when we see a stop record.
#	main_pool

	#
	#  Log traffic to an SQL database.
	#
	#  See "Accounting queries" in sql.conf
#	sql

	#
	#  Instead of sending the query to the SQL server,
	#  write it into a log file.
	#
#	sql_log

	#  Cisco VoIP specific bulk accounting
#	pgsql-voip

}


#  Session database, used for checking Simultaneous-Use. Either the radutmp 
#  or rlm_sql module can handle this.
#  The rlm_sql module is *much* faster
session {
	radutmp

	#
	#  See "Simultaneous Use Checking Querie" in sql.conf
#	sql
}


#  Post-Authentication
#  Once we KNOW that the user has been authenticated, there are
#  additional steps we can take.
post-auth {
	#  Get an address from the IP Pool.
#	main_pool

	#
	#  If you want to have a log of authentication replies,
	#  un-comment the following line, and the 'detail reply_log'
	#  section, above.
#	reply_log

	#
	#  After authenticating the user, do another SQL query.
	#
	#  See "Authentication Logging Queries" in sql.conf
#	sql

	#
<<<<<<< HEAD
=======
	#  Instead of sending the query to the SQL server,
	#  write it into a log file.
	#
#	sql_log

	#
>>>>>>> fba03792
	#  Un-comment the following if you have set
	#  'edir_account_policy_check = yes' in the ldap module sub-section of
	#  the 'modules' section.
	#
#	ldap
	#
	#  Access-Reject packets are sent through the REJECT sub-section of the
	#  post-auth section.
	#  Uncomment the following and set the module name to the ldap instance
	#  name if you have set 'edir_account_policy_check = yes' in the ldap
	#  module sub-section of the 'modules' section.
	#
#	Post-Auth-Type REJECT {
#		insert-module-name-here
#	}

}

#
#  When the server decides to proxy a request to a home server,
#  the proxied request is first passed through the pre-proxy
#  stage.  This stage can re-write the request, or decide to
#  cancel the proxy.
#
#  Only a few modules currently have this method.
#
pre-proxy {
#	attr_rewrite

	#  Uncomment the following line if you want to change attributes
	#  as defined in the preproxy_users file.
#	files

	#  Uncomment the following line if you want to filter requests
	#  sent to remote servers based on the rules defined in the
	#  'attrs.pre-proxy' file.
#	attr_filter.pre-proxy

	#  If you want to have a log of packets proxied to a home
	#  server, un-comment the following line, and the
	#  'detail pre_proxy_log' section, above.
#	pre_proxy_log
}

#
#  When the server receives a reply to a request it proxied
#  to a home server, the request may be massaged here, in the
#  post-proxy stage.
#
post-proxy {

	#  If you want to have a log of replies from a home server,
	#  un-comment the following line, and the 'detail post_proxy_log'
	#  section, above.
#	post_proxy_log

#	attr_rewrite

	#  Uncomment the following line if you want to filter replies from
	#  remote proxies based on the rules defined in the 'attrs' file.
#	attr_filter.post-proxy

	#
	#  If you are proxying LEAP, you MUST configure the EAP
	#  module, and you MUST list it here, in the post-proxy
	#  stage.
	#
	#  You MUST also use the 'nostrip' option in the 'realm'
	#  configuration.  Otherwise, the User-Name attribute
	#  in the proxied request will not match the user name
	#  hidden inside of the EAP packet, and the end server will
	#  reject the EAP request.
	#
	eap
}<|MERGE_RESOLUTION|>--- conflicted
+++ resolved
@@ -174,83 +174,78 @@
 #
 max_requests = 1024
 
-#  listen: Make the server listen on a particular IP address, and send
-#  replies out from that address. This directive is most useful for
-#  hosts with multiple IP addresses on one interface.
-#
-#  If you want the server to listen on additional addresses, or on
-#  additionnal ports, you can use multiple "listen" sections.
-#
-#  Each section make the server listen for only one type of packet,
-#  therefore authentication and accounting have to be configured in
-#  different sections.
-#
-#  The server ignore all "listen" section if you are using '-i' and '-p'
-#  on the command line.
-#
-listen {
+#  bind_address:  Make the server listen on a particular IP address, and
+#  send replies out from that address.  This directive is most useful
+#  for machines with multiple IP addresses on one interface.
+#
+#  It can either contain "*", or an IP address, or a fully qualified
+#  Internet domain name.  The default is "*"
+#
+#  As of 1.0, you can also use the "listen" directive.  See below for
+#  more information.
+#
+bind_address = *
+
+#  port: Allows you to bind FreeRADIUS to a specific port.
+#
+#  The default port that most NAS boxes use is 1645, which is historical.
+#  RFC 2138 defines 1812 to be the new port.  Many new servers and
+#  NAS boxes use 1812, which can create interoperability problems.
+#
+#  The port is defined here to be 0 so that the server will pick up
+#  the machine's local configuration for the radius port, as defined
+#  in /etc/services.
+#
+#  If you want to use the default RADIUS port as defined on your server,
+#  (usually through 'grep radius /etc/services') set this to 0 (zero).
+#
+#  A port given on the command-line via '-p' over-rides this one.
+#
+#  As of 1.0, you can also use the "listen" directive.  See below for
+#  more information.
+#
+port = 0
+
+#
+#  By default, the server uses "bind_address" to listen to all IP's
+#  on a machine, or just one IP.  The "port" configuration is used
+#  to select the authentication port used when listening on those
+#  addresses.
+#
+#  If you want the server to listen on additional addresses, you can
+#  use the "listen" section.  A sample section (commented out) is included
+#  below.  This "listen" section duplicates the functionality of the
+#  "bind_address" and "port" configuration entries, but it only listens
+#  for authentication packets.
+#
+#  If you comment out the "bind_address" and "port" configuration entries,
+#  then it becomes possible to make the server accept only accounting,
+#  or authentication packets.  Previously, it always listened for both
+#  types of packets, and it was impossible to make it listen for only
+#  one type of packet.
+#
+#listen {
 	#  IP address on which to listen.
 	#  Allowed values are:
 	#	dotted quad (1.2.3.4)
 	#       hostname    (radius.example.com)
 	#       wildcard    (*)
-	ipaddr = *
-
-	#  OR, you can use an IPv6 address, but not both
-	#  at the same time.
-#	ipv6addr = ::	# any.  ::1 == localhost
+#	ipaddr = *
 
 	#  Port on which to listen.
 	#  Allowed values are:
 	#	integer port number (1812)
 	#	0 means "use /etc/services for the proper port"
-	port = 0
+#	port = 0
 
 	#  Type of packets to listen for.
 	#  Allowed values are:
 	#	auth	listen for authentication packets
 	#	acct	listen for accounting packets
 	#
-	type = auth
-
-	#  Some systems support binding to an interface, in addition
-	#  to the IP address.  This feature isn't strictly necessary,
-	#  but for sites with many IP addresses on one interface,
-	#  it's useful to say "listen on all addresses for eth0".
-	#
-	#  If your system does not support this feature, you will
-	#  get an error if you try to use it.
-	#
-#	interface = eth0
-
-	#  Per-socket lists of clients.  This is a very useful feature.
-	#
-	#  The name here is a reference to a section elsewhere in
-	#  radiusd.conf, or clients.conf.  Having the name as
-	#  a reference allows multiple sockets to use the same
-	#  set of clients.
-	#
-	#  If this configuration is used, then the global list of clients
-	#  is IGNORED for this "listen" section.  Take care configuring
-	#  this feature, to ensure you don't accidentally disable a
-	#  client you need.
-	#
-	#  See clients.conf for the configuration of "per_socket_clients".
-	#
-#	clients = per_socket_clients
-}
-
-#  This second "listen" section is for listening on the accounting
-#  port, too.
-#
-listen {
-	ipaddr = *
-#	ipv6addr = ::
-	port = 0
-	type = acct
-#	interface = eth0
-#	clients = per_socket_clients
-}
+#	type = auth
+#}
+
 
 #  hostname_lookups: Log the names of clients or just their IP addresses
 #  e.g., www.freeradius.org (on) or 206.47.27.232 (off).
@@ -309,6 +304,54 @@
 log_auth_badpass = no
 log_auth_goodpass = no
 
+# usercollide:  Turn "username collision" code on and off.  See the
+# "doc/duplicate-users" file
+#
+#  WARNING
+#  !!!!!!!  Setting this to "yes" may result in the server behaving
+#  !!!!!!!  strangely.  The "username collision" code will ONLY work
+#  !!!!!!!  with clear-text passwords.  Even then, it may not do what
+#  !!!!!!!  you want, or what you expect.
+#  !!!!!!!
+#  !!!!!!!  We STRONGLY RECOMMEND that you do not use this feature,
+#  !!!!!!!  and that you find another way of acheiving the same goal.
+#  !!!!!!!
+#  !!!!!!!  e,g. module fail-over.  See 'doc/configurable_failover'
+#  WARNING
+#
+usercollide = no
+
+# lower_user / lower_pass:  
+# Lower case the username/password "before" or "after"
+# attempting to authenticate.  
+#
+#  If "before", the server will first modify the request and then try
+#  to auth the user.  If "after", the server will first auth using the
+#  values provided by the user.  If that fails it will reprocess the
+#  request after modifying it as you specify below.
+#
+#  This is as close as we can get to case insensitivity.  It is the
+#  admin's job to ensure that the username on the auth db side is
+#  *also* lowercase to make this work
+#
+# Default is 'no' (don't lowercase values)
+# Valid values = "before" / "after" / "no"
+#
+lower_user = no
+lower_pass = no
+
+# nospace_user / nospace_pass:
+#
+#  Some users like to enter spaces in their username or password
+#  incorrectly.  To save yourself the tech support call, you can
+#  eliminate those spaces here:
+#
+# Default is 'no' (don't remove spaces)
+# Valid values = "before" / "after" / "no" (explanation above)
+#
+nospace_user = no
+nospace_pass = no
+
 #  The program to execute to do concurrency checks.
 checkrad = ${sbindir}/checkrad
 
@@ -516,26 +559,14 @@
 
 	# PAP module to authenticate users based on their stored password
 	#
-<<<<<<< HEAD
 	#  Supports multiple encryption schemes
 	#  clear: Clear text
 	#  crypt: Unix crypt
 	#    md5: MD5 ecnryption
 	#   sha1: SHA1 encryption.
 	#  DEFAULT: crypt
-=======
-	#  Supports multiple encryption/hash schemes.  See "man passwd"
-	#  for details.
-	#
-	#  The "auto_header" configuration item can be set to "yes".
-	#  In this case, the module will look inside of the User-Password
-	#  attribute for the headers {crypt}, {clear}, etc., and will
-	#  automatically create the attribute on the right-hand side,
-	#  with the correct value.  It will also automatically handle
-	#  Base-64 encoded data, hex strings, and binary data.
->>>>>>> fba03792
 	pap {
-		auto_header = no
+		encryption_scheme = crypt
 	}
 
 	# CHAP module
@@ -571,11 +602,45 @@
 	# Unix /etc/passwd style authentication
 	#
 	unix {
-		#  As of 1.1.0, the Unix module no longer reads,
-		#  or caches /etc/passwd, /etc/shadow, or /etc/group.
-		#  If you wish to cache those files, see the passwd
-		#  module, above.
-		#
+		#
+		#  Cache /etc/passwd, /etc/shadow, and /etc/group
+		#
+		#  The default is to NOT cache them.
+		#
+		#  For FreeBSD and NetBSD, you do NOT want to enable
+		#  the cache, as it's password lookups are done via a
+		#  database, so set this value to 'no'.
+		#
+		#  Some systems (e.g. RedHat Linux with pam_pwbd) can
+		#  take *seconds* to check a password, when th passwd
+		#  file containing 1000's of entries.  For those systems,
+		#  you should set the cache value to 'yes', and set
+		#  the locations of the 'passwd', 'shadow', and 'group'
+		#  files, below.
+		#
+		# allowed values: {no, yes}
+		cache = no
+
+		# Reload the cache every 600 seconds (10mins). 0 to disable.
+		cache_reload = 600
+
+		#
+		#  Define the locations of the normal passwd, shadow, and
+		#  group files.
+		#
+		#  'shadow' is commented out by default, because not all
+		#  systems have shadow passwords.
+		#
+		#  To force the module to use the system password functions,
+		#  instead of reading the files, leave the following entries
+		#  commented out.
+		#
+		#  This is required for some systems, like FreeBSD,
+		#  and Mac OSX.
+		#
+		#	passwd = /etc/passwd
+		#	shadow = /etc/shadow
+		#	group = /etc/group
 
 		#
 		#  The location of the "wtmp" file.
@@ -658,145 +723,74 @@
 	#  and sample authorize{} and authenticate{} blocks 
 	ldap {
 		server = "ldap.your.domain"
-		#identity = "cn=admin,o=My Org,c=UA"
-		#password = mypass
+		# identity = "cn=admin,o=My Org,c=UA"
+		# password = mypass
 		basedn = "o=My Org,c=UA"
 		filter = "(uid=%{Stripped-User-Name:-%{User-Name}})"
-		#base_filter = "(objectclass=radiusprofile)"
-
-		#  How many connections to keep open to the LDAP server.
-		#  This saves time over opening a new LDAP socket for
-		#  every authentication request.
+		# base_filter = "(objectclass=radiusprofile)"
+
+		# set this to 'yes' to use TLS encrypted connections
+		# to the LDAP database by using the StartTLS extended
+		# operation.
+		# The StartTLS operation is supposed to be used with normal
+		# ldap connections instead of using ldaps (port 689) connections
+		start_tls = no
+
+		# tls_cacertfile	= /path/to/cacert.pem
+		# tls_cacertdir		= /path/to/ca/dir/
+		# tls_certfile		= /path/to/radius.crt
+		# tls_keyfile		= /path/to/radius.key
+		# tls_randfile		= /path/to/rnd
+		# tls_require_cert	= "demand"
+
+		# default_profile = "cn=radprofile,ou=dialup,o=My Org,c=UA"
+		# profile_attribute = "radiusProfileDn"
+		access_attr = "dialupAccess"
+
+		# Mapping of RADIUS dictionary attributes to LDAP
+		# directory attributes.
+		dictionary_mapping = ${raddbdir}/ldap.attrmap
+
 		ldap_connections_number = 5
 
+		#
+		# NOTICE: The password_header directive is NOT case insensitive
+		#
+		# password_header = "{clear}"
+		#
+		# Set:
+		#	password_attribute = nspmPassword
+		#
+		# to get the user's password from a Novell eDirectory
+		# backend. This will work *only if* freeRADIUS is
+		# configured to build with --with-edir option.
+		#
+		#
+		#  The server can usually figure this out on its own, and pull
+		#  the correct User-Password or NT-Password from the database.
+		#
+		#  Note that NT-Passwords MUST be stored as a 32-digit hex
+		#  string, and MUST start off with "0x", such as:
+		#
+		#	0x000102030405060708090a0b0c0d0e0f
+		#
+		#  Without the leading "0x", NT-Passwords will not work.
+		#  This goes for NT-Passwords stored in SQL, too.
+		#
+		# password_attribute = userPassword
+		#
+		# Un-comment the following to disable Novell eDirectory account
+		# policy check and intruder detection. This will work *only if*
+		# FreeRADIUS is configured to build with --with-edir option.
+		#
+		# edir_account_policy_check=no
+		#
+		# groupname_attribute = cn
+		# groupmembership_filter = "(|(&(objectClass=GroupOfNames)(member=%{Ldap-UserDn}))(&(objectClass=GroupOfUniqueNames)(uniquemember=%{Ldap-UserDn})))"
+		# groupmembership_attribute = radiusGroupName
 		timeout = 4
 		timelimit = 3
 		net_timeout = 1
-
-		#
-		#  This subsection configures the tls related items
-		#  that control how FreeRADIUS connects to an LDAP
-		#  server.  It contains all of the "tls_*" configuration
-		#  entries used in older versions of FreeRADIUS.  Those
-		#  configuration entries can still be used, but we recommend
-		#  using these.
-		#
-		tls {
-			# Set this to 'yes' to use TLS encrypted connections
-			# to the LDAP database by using the StartTLS extended
-			# operation.
-			#			
-			# The StartTLS operation is supposed to be
-			# used with normal ldap connections instead of
-			# using ldaps (port 689) connections
-			start_tls = no
-
-			# cacertfile	= /path/to/cacert.pem
-			# cacertdir		= /path/to/ca/dir/
-			# certfile		= /path/to/radius.crt
-			# keyfile		= /path/to/radius.key
-			# randfile		= /path/to/rnd
-			# require_cert	= "demand"
-		}
-
-		# default_profile = "cn=radprofile,ou=dialup,o=My Org,c=UA"
-		# profile_attribute = "radiusProfileDn"
-		# access_attr = "dialupAccess"
-
-		# Mapping of RADIUS dictionary attributes to LDAP
-		# directory attributes.
-		dictionary_mapping = ${raddbdir}/ldap.attrmap
-
-<<<<<<< HEAD
-		ldap_connections_number = 5
-
-		#
-		# NOTICE: The password_header directive is NOT case insensitive
-		#
-		# password_header = "{clear}"
-		#
-		# Set:
-		#	password_attribute = nspmPassword
-		#
-		# to get the user's password from a Novell eDirectory
-		# backend. This will work *only if* freeRADIUS is
-		# configured to build with --with-edir option.
-		#
-		#
-		#  The server can usually figure this out on its own, and pull
-		#  the correct User-Password or NT-Password from the database.
-		#
-		#  Note that NT-Passwords MUST be stored as a 32-digit hex
-		#  string, and MUST start off with "0x", such as:
-		#
-		#	0x000102030405060708090a0b0c0d0e0f
-		#
-		#  Without the leading "0x", NT-Passwords will not work.
-		#  This goes for NT-Passwords stored in SQL, too.
-		#
-		# password_attribute = userPassword
-		#
-		# Un-comment the following to disable Novell eDirectory account
-		# policy check and intruder detection. This will work *only if*
-		# FreeRADIUS is configured to build with --with-edir option.
-		#
-		# edir_account_policy_check=no
-=======
-		#  Set password_attribute = nspmPassword to get the
-		#  user's password from a Novell eDirectory
-		#  backend. This will work ONLY IF FreeRADIUS has been
-		#  built with the --with-edir configure option.
-		#
-		# password_attribute = userPassword
-
-		#  As of 1.1.0, the LDAP module will auto-discover
-		#  the password headers (which are non-standard).
-		#  It will use the following table to map passwords
-		#  to RADIUS attributes.  The PAP module (see above)
-		#  can then automatically determine the hashing
-		#  method to use to authenticate the user.
-		#
-		#	Header		Attribute
-		#	------		---------
-		#	{clear}		User-Password
-		#	{cleartext}	User-Password
-		#	{md5}		MD5-Password
-		#	{smd5}		SMD5-Password
-		#	{crypt}		Crypt-Password
-		#	{sha}		SHA-Password
-		#	{ssha}		SSHA-Password
-		#	{nt}		NT-Password
-		#	{ns-mta-md5}	NS-MTA-MD5-Password
-		#		
-		#
-		#  The headers are compared in a case-insensitive manner.
-		#  The format of the password in LDAP (base 64-encoded, hex,
-		#  clear-text, whatever) is not that important.  The PAP
-		#  module will figure it out.
-		#
-		#  The default for "auto_header" is "no", to enable backwards
-		#  compatibility with the "password_header" directive,
-		#  which is now deprecated.  If this is set to "yes",
-		#  then the above table will be used, and the
-		#  "password_header" directive will be ignored.
-
-		#auto_header = yes
-
-		#  Un-comment the following to disable Novell
-		#  eDirectory account policy check and intruder
-		#  detection. This will work *only if* FreeRADIUS is
-		#  configured to build with --with-edir option.
-		#
-		#edir_account_policy_check = no
-
-		#
-		#  Group membership checking.  Disabled by default.
->>>>>>> fba03792
-		#
-		# groupname_attribute = cn
-		# groupmembership_filter = "(|(&(objectClass=GroupOfNames)(member=%{Ldap-UserDn}))(&(objectClass=GroupOfUniqueNames)(uniquemember=%{Ldap-UserDn})))"
-		# groupmembership_attribute = radiusGroupName
-
 		# compare_check_items = yes
 		# do_xlat = yes
 		# access_attr_used_for_allow = yes
@@ -820,6 +814,8 @@
 	#
 	#            Field marked as ',' may contain a comma separated list
 	#            of attributes.
+	#   authtype - if record found this Auth-Type is used to authenticate
+	#            user
 	#   hashsize - hashtable size. If 0 or not specified records are not
 	#            stored in memory and file is red on every request.
 	#   allowmultiplekeys - if few records for every key are allowed
@@ -834,6 +830,7 @@
 	#passwd etc_smbpasswd {
 	#	filename = /etc/smbpasswd
 	#	format = "*User-Name::LM-Password:NT-Password:SMB-Account-CTRL-TEXT::"
+	#	authtype = MS-CHAP
 	#	hashsize = 100
 	#	ignorenislike = no
 	#	allowmultiplekeys = no
@@ -859,10 +856,18 @@
 	#  preacct sections.
 	#
 	#  Four config options:
-	#	format         -  must be "prefix" or "suffix"
-	#			  The special cases of "DEFAULT"
-	#			  and "NULL" are allowed, too.
+	#	format         -  must be 'prefix' or 'suffix'
 	#	delimiter      -  must be a single character
+	#	ignore_default -  set to 'yes' or 'no'
+	#       ignore_null    -  set to 'yes' or 'no'
+	#
+	#  ignore_default and ignore_null can be set to 'yes' to prevent
+	#  the module from matching against DEFAULT or NULL realms.  This
+	#  may be useful if you have have multiple instances of the
+	#  realm module.
+	#
+	#  They both default to 'no'.
+	#
 
 	#  'realm/username'
 	#
@@ -870,6 +875,8 @@
 	realm IPASS {
 		format = prefix
 		delimiter = "/"
+		ignore_default = no
+		ignore_null = no
 	}
 
 	#  'username@realm'
@@ -877,6 +884,8 @@
 	realm suffix {
 		format = suffix
 		delimiter = "@"
+		ignore_default = no
+		ignore_null = no
 	}
 
 	#  'username%realm'
@@ -884,6 +893,8 @@
 	realm realmpercent {
 		format = suffix
 		delimiter = "%"
+		ignore_default = no
+		ignore_null = no
 	}
 
 	#
@@ -892,6 +903,8 @@
 	realm ntdomain {
 		format = prefix
 		delimiter = "\\"
+		ignore_default = no
+		ignore_null = no
 	}	
 
 	#  A simple value checking module
@@ -1065,18 +1078,6 @@
 		#  permissions restrictive, we can prevent unwanted
 		#  people from seeing that information.
 		detailperm = 0600
-
-		#
-		#  Every entry in th edetail file has a header which
-		#  is a timestamp.  By default, we use the ctime
-		#  format (see "man ctime" for details).
-		#
-		#  The header can be customized by editing this
-		#  string.  See "doc/variables.txt" for a description
-		#  of what can be put here.
-		#
-		header = "%t"
-
 	}
 
 	#
@@ -1144,50 +1145,9 @@
 		# detailperm = 0600
 	# }
 
-	#
-	#  The rlm_sql_log module appends the SQL queries in a log
-	#  file which is read later by the radsqlrelay program.
-	#
-	#  This module only performs the dynamic expansion of the
-	#  variables found in the SQL statements. No operation is
-	#  executed on the database server. (this could be done
-	#  later by an external program) That means the module is
-	#  useful only with non-"SELECT" statements.
-	#
-	#  See rlm_sql_log(5) manpage.
-	#
-#	sql_log {
-#		path = ${radacctdir}/sql-relay
-#		acct_table = "radacct"
-#		postauth_table = "radpostauth"
-#
-#		Start = "INSERT INTO ${acct_table} (AcctSessionId, UserName, \
-#		 NASIPAddress, FramedIPAddress, AcctStartTime, AcctStopTime, \
-#		 AcctSessionTime, AcctTerminateCause) VALUES                 \
-#		 ('%{Acct-Session-Id}', '%{User-Name}', '%{NAS-IP-Address}', \
-#		 '%{Framed-IP-Address}', '%S', '0', '0', '')"
-#		Stop = "INSERT INTO ${acct_table} (AcctSessionId, UserName,  \
-#		 NASIPAddress, FramedIPAddress, AcctStartTime, AcctStopTime, \
-#		 AcctSessionTime, AcctTerminateCause) VALUES                 \
-#		 ('%{Acct-Session-Id}', '%{User-Name}', '%{NAS-IP-Address}', \
-#		 '%{Framed-IP-Address}', '0', '%S', '%{Acct-Session-Time}',  \
-#		 '%{Acct-Terminate-Cause}')"
-#		Alive = "INSERT INTO ${acct_table} (AcctSessionId, UserName, \
-#		 NASIPAddress, FramedIPAddress, AcctStartTime, AcctStopTime, \
-#		 AcctSessionTime, AcctTerminateCause) VALUES                 \
-#		 ('%{Acct-Session-Id}', '%{User-Name}', '%{NAS-IP-Address}', \
-#		 '%{Framed-IP-Address}', '0', '0', '%{Acct-Session-Time}', '')"
-#
-#		Post-Auth = "INSERT INTO ${postauth_table}                   \
-#		 (user, pass, reply, date) VALUES                            \
-#		 ('%{User-Name}', '%{User-Password:-Chap-Password}',         \
-#		 '%{reply:Packet-Type}', '%S')"
-#	}
-
-	#
-	#  Create a unique accounting session Id.  Many NASes re-use
-	#  or repeat values for Acct-Session-Id, causing no end of
-	#  confusion.
+	# Create a unique accounting session Id.  Many NASes re-use or
+	# repeat values for Acct-Session-Id, causing no end of
+	# confusion.
 	#
 	#  This module will add a (probably) unique session id 
 	#  to an accounting packet based on the attributes listed
@@ -1286,14 +1246,8 @@
 	# attr_filter - filters the attributes received in replies from
 	# proxied servers, to make sure we send back to our RADIUS client
 	# only allowed attributes.
-	attr_filter attr_filter.post-proxy {
+	attr_filter {
 		attrsfile = ${confdir}/attrs
-	}
-
-	# attr_filter - filters the attributes in the packets we send to
-	# the RADIUS home servers.
-	attr_filter attr_filter.pre-proxy {
-		attrsfile = ${confdir}/attrs.pre-proxy
 	}
 
 	#  counter module:
@@ -1340,8 +1294,6 @@
 	#  the radius.log
 	#  If the count attribute is Acct-Session-Time then on each login
 	#  we send back the remaining online time as a Session-Timeout attribute
-	#  ELSE and if the return-attribute is set, we send back that attribute.
-	#  The return-attribute is set MUST be of an integer type
 	#
 	#  The counter-name can also be used instead of using the check-name
 	#  like below:
@@ -1368,7 +1320,6 @@
 		counter-name = Daily-Session-Time
 		check-name = Max-Daily-Session
 		allowed-servicetype = Framed-User
-		#return-attribute = Session-Timeout
 		cache-size = 5000
 	}
 
@@ -1413,51 +1364,6 @@
 	}
 
 	#
-<<<<<<< HEAD
-=======
-	# The expiration module. This handles the Expiration attribute
-	# It should be included in the *end* of the authorize section
-	# in order to handle user Expiration. It should also be included
-	# in the instantiate section in order to register the Expiration
-	# compare function
-	#
-	expiration {
-		#
-		# The Reply-Message which will be sent back in case the
-		# account has expired. Dynamic substitution is supported
-		#
-		reply-message = "Password Has Expired\r\n" 
-#		reply-message = "Your account has expired, %{User-Name}\r\n"
-	}
-
-	# The logintime module. This handles the Login-Time,
-	# Current-Time, and Time-Of-Day attributes.  It should be
-	# included in the *end* of the authorize section in order to
-	# handle Login-Time checks. It should also be included in the
-	# instantiate section in order to register the Current-Time
-	# and Time-Of-Day comparison functions.
-	#
-	# When the Login-Time attribute is set to some value, and the
-	# user has bene permitted to log in, a Session-Timeout is
-	# calculated based on the remaining time.  See "doc/README".
-	#
-	logintime {
-		#
-		# The Reply-Message which will be sent back in case
-		# the account is calling outside of the allowed
-		# timespan. Dynamic substitution is supported.
-		#
-		reply-message = "You are calling outside your allowed timespan\r\n"
-#		reply-message = "Outside allowed timespan (%{check:Login-Time}), %{User-Name}\r\n"
-
-		# The minimum timeout (in seconds) a user is allowed
-		# to have. If the calculated timeout is lower we don't
-		# allow the logon. Some NASes do not handle values
-		# lower than 60 seconds well.
-		minimum-timeout = 60
-	}
-	#
->>>>>>> fba03792
 	#  Execute external programs
 	#
 	#  This module is useful only for 'xlat'.  To use it,
@@ -1477,8 +1383,6 @@
 	exec {
 		wait = yes
 		input_pairs = request
-		shell_escape = yes
-		output = none
 	}
 
 	#
@@ -1492,24 +1396,7 @@
 	#  one section (e.g. 'authorize', 'pre_proxy', etc), then it
 	#  is probably best to define a different instance of the
 	#  'exec' module for every section.	
-	#
-	#  The return value of the program run determines the result
-	#  of the exec instance call as follows:
-	#  (See doc/configurable_failover for details)
-	#
-	#  < 0 : fail      the module failed
-	#  = 0 : ok        the module succeeded
-	#  = 1 : reject    the module rejected the user
-	#  = 2 : fail      the module failed
-	#  = 3 : ok        the module succeeded
-	#  = 4 : handled   the module has done everything to handle the request
-	#  = 5 : invalid   the user's configuration entry was invalid
-	#  = 6 : userlock  the user was locked out
-	#  = 7 : notfound  the user was not found
-	#  = 8 : noop      the module did nothing
-	#  = 9 : updated   the module updated information in the request
-	#  > 9 : fail      the module failed
-	#
+	#	
 	exec echo {
 		#
 		#  Wait for the program to finish.
@@ -1575,18 +1462,6 @@
 		#  being sent to the NAS.
 		#
 		#packet_type = Access-Accept
-
-		#
-		#  Should we escape the environment variables?
-		#  
-		#  If this is set, all the RADIUS attributes
-		#  are capitalised and dashes replaced with
-		#  underscores. Also, RADIUS values are surrounded
-		#  with double-quotes.
-		#
-		#  That is to say: User-Name=BobUser => USER_NAME="BobUser"
-		shell_escape = yes
-
 	}
 
 	#  Do server side ip pool management. Should be added in post-auth and
@@ -1597,11 +1472,6 @@
 	#  attribute in the user profiles and use different pools
 	#  for different users. The Pool-Name attribute is a *check* item not
 	#  a reply item.
-<<<<<<< HEAD
-=======
-	#  The Pool-Name should be set to the ippool module instance name or to
-	#  DEFAULT to match any module.
->>>>>>> fba03792
 	#
 	# Example:
 	# radiusd.conf: ippool students { [...] }
@@ -1637,31 +1507,11 @@
 		# maximum-timeout: If not zero specifies the maximum time in seconds an
 		# entry may be active. Default: 0
 		maximum-timeout = 0
-
-		# The key to use for the session database (which holds the allocated ip's)
-		# normally it should just be the nas  ip/port (which is the default)
-		#key = "%{NAS-IP-Address} %{NAS-Port}"
 	}
 
 	# OTP token support.  Not included by default.
 	# $INCLUDE  ${confdir}/otp.conf
 
-	#
-	#  Implements Login-Time, Current-Time, and Time-Of-Day
-	#
-	logintime {
-		#
-		#  Don't worry about anything here for now..
-		#
-	}
-
-	#
-	#  Kerberos.  See doc/rlm_krb5 for minimal docs.
-	#
-#	krb5 {
-#		keytab = /path/to/keytab
-#		service_principal = name_of_principle
-#	}
 }
 
 # Instantiation
@@ -1706,25 +1556,6 @@
 	# the check-name attribute before any module which sets
 	# it
 #	daily
-<<<<<<< HEAD
-=======
-	expiration
-	logintime
-
-	# subsections here can be thought of as "virtual" modules.
-	#
-	# e.g. If you have two redundant SQL servers, and you want to
-	# use them in the authorize and accounting sections, you could
-	# place a "redundant" block in each section, containing the
-	# exact same text.  Or, you could uncomment the following
-	# lines, and list "redundant_sql" in the authorize and
-	# accounting sections.
-	#
-	#redundant redundant_sql {
-	#	sql1
-	#	sql2
-	#}
->>>>>>> fba03792
 }
 
 #  Authorization. First preprocess (hints and huntgroups files),
@@ -1752,6 +1583,8 @@
 	#  un-comment the following line, and the 'detail auth_log'
 	#  section, above.
 #	auth_log
+	
+#	attr_filter
 
 	#
 	#  The chap module will set 'Auth-Type := CHAP' if we are
@@ -1767,14 +1600,6 @@
 	mschap
 
 	#
-	#  Pull crypt'd passwords from /etc/passwd or /etc/shadow,
-	#  using the system API's to get the password.  If you want
-	#  to read /etc/passwd or /etc/shadow directly, see the
-	#  passwd module, above.
-	#
-	unix
-
-	#
 	#  If you have a Cisco SIP server authenticating against
 	#  FreeRADIUS, uncomment the following line, and the 'digest'
 	#  line in the 'authenticate' section.
@@ -1832,25 +1657,6 @@
 	#
 	# Use the checkval module
 #	checkval
-<<<<<<< HEAD
-=======
-
-	expiration
-	logintime
-
-	#
-	#  If no other module has claimed responsibility for
-	#  authentication, then try to use PAP.  This allows the
-	#  other modules listed above to add a "known good" password
-	#  to the request, and to do nothing else.  The PAP module
-	#  will then see that password, and use it to do PAP
-	#  authentication.
-	#
-	#  This module should be listed last, so that the other modules
-	#  get a chance to set Auth-Type for themselves.
-	#
-	pap
->>>>>>> fba03792
 }
 
 
@@ -1990,11 +1796,6 @@
 	#  See "Accounting queries" in sql.conf
 #	sql
 
-	#
-	#  Instead of sending the query to the SQL server,
-	#  write it into a log file.
-	#
-#	sql_log
 
 	#  Cisco VoIP specific bulk accounting
 #	pgsql-voip
@@ -2028,21 +1829,12 @@
 #	reply_log
 
 	#
-	#  After authenticating the user, do another SQL query.
+	#  After authenticating the user, do another SQL qeury.
 	#
 	#  See "Authentication Logging Queries" in sql.conf
 #	sql
 
 	#
-<<<<<<< HEAD
-=======
-	#  Instead of sending the query to the SQL server,
-	#  write it into a log file.
-	#
-#	sql_log
-
-	#
->>>>>>> fba03792
 	#  Un-comment the following if you have set
 	#  'edir_account_policy_check = yes' in the ldap module sub-section of
 	#  the 'modules' section.
@@ -2076,11 +1868,6 @@
 	#  as defined in the preproxy_users file.
 #	files
 
-	#  Uncomment the following line if you want to filter requests
-	#  sent to remote servers based on the rules defined in the
-	#  'attrs.pre-proxy' file.
-#	attr_filter.pre-proxy
-
 	#  If you want to have a log of packets proxied to a home
 	#  server, un-comment the following line, and the
 	#  'detail pre_proxy_log' section, above.
@@ -2103,7 +1890,8 @@
 
 	#  Uncomment the following line if you want to filter replies from
 	#  remote proxies based on the rules defined in the 'attrs' file.
-#	attr_filter.post-proxy
+
+#	attr_filter
 
 	#
 	#  If you are proxying LEAP, you MUST configure the EAP
