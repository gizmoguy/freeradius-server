FreeRADIUS 3.0.10 Wed 08 Jul 2015 12:00:00 EDT urgency=medium
	Feature improvements
	* Do more optimization of unlang policies.  This makes
	  run-time check a bit faster.
	* Re-name most of the functions in src/lib.  Third-party
	  module authors will have to do the same.
	* More documentation on contributing and how to write
	  modules.
	* Write HTTP status code resulting from rlm_rest operations
	  to reply:Rest-HTTP-Status-Code.
	* Update radiusd.service for systemd.
	* Open IPv6 proxy socket if the server is listening on IPV6
	  auth / acct / coa packets.
	* Create debian packages for DHCP.  Fixes #1125.
	* Add more tests for "update" section parsing.
	* Update "man" pages.
	* Update attributes for Alcatel 7750

	Bug fixes
	* When using -C, don't error out if the configuration uses
	  deprecated items.
	* Fix rlm_files so that there are no collisions when loading
	  10's of 1000's of users.
	* Fix radclient to use our internal v4/v6 parsing functions.
	  v6 addresses with ports now work correctly.
	* Fix sending/receiving packet messages to wrap v6 addresses
	  in square brackets '[]'.
	* Check for sasl/sasl.h when building rlm_ldap, and disable
	  SASL functionality if unavailable.
	* Fix issue which caused a non \0 terminated buffer to be
	  assigned to attributes if the value being assigned contained
	  an invalid escape sequence.
	* Fix deadlock when reconnecting connections in the connection
	  pool.
	* Fix potential overrun in functions that used fr_utf8_char
	  with a none nul terminated buffer.
	* Fix decoding issue for Tunnel-Password type attributes
	  which were very long.
	* Fix radclient issue with TCP sockets on FreeBSD.
	* The server creates ${run_dir} and ${logdir} in daemon mode,
	  when running as "root".
	* Handle tags when using maps.  Fixes #1191.
	* Fix crash when CoA packets time out.
	* Fix parse error in rediswho

FreeRADIUS 3.0.9 Wed 08 Jul 2015 12:00:00 EDT urgency=medium
	Feature improvements
	* Make "pool" configurations more consistent, and
	  update documentation for them.
	* Move connection pool logic to "most recently started",
	  instead of MRU.  This should help with pool stability.
	* More VSAs for 3GPP2
	* Added examples of multi-value attributes to rlm_perl.
	* LDAP-Group and SQL-Group attributes are now dynamically
	  allocated.
	* Only the "sql" module registers SQL-Group.  Other instances
	  register "instance-name-SQL-Group", similarly to "ldap".
	* Unknown attributes are now complained about more often
	  when used in unlang statements.  e.g. if (Foo-Bar == 3)
	  used to be a string to string comparison.  It is now a
	  parse error.
	* Rename RLM_COMPONENT_* to MOD_* in the code.
	  This makes many things easier.
	* Move to C99 initializers for modules.
	* Load modules in raddb/mods-enabled.  This allows attributes
	  like "LDAP-Group" to be used in the "files" module,
	  without explicit ordering or listing in "instantiate".
	* Added 'bootstrap' section to modules.  Third-party modules
	  will need to be updated.
	* When adding clients from a DB, add them to a virtual server
	  if that virtual server has a "listen" section.  Otherwise,
	  add the clients to the global list.
	* When reading dynamic clients from a file, don't expire them
	  if the underlying file is unchanged.
	* Allow the server to originate CoA requests from the post-auth
	  stage.
	* The server creates ${run_dir} and ${logdir} in daemon mode,
	  if they do not already exist.
	* Add dictionary for Wi-Fi Alliance Hotspot 2.0.  The server
	  now supports all mandatory and optional attributes for this
	  specification.
	* HUP now re-loads the configuration only if the files have
	  changed.  If all files are unchanged, HUP re-opens the
	  log file, and does nothing else.
	* Much better debug messages for EAP-TLS, including which
	  attributes are cached, and when they are retrieved.
	* Increase default max_requests to 16384.  Memory is cheap now.
	* Added "stats memory" commands to radmin.  Debug build only.
	* Aptilo controller dictionary updates.
	* SQL modules now use Acct-Unique-Session-Id everywhere.
	* The redis modules are now stable.
	* The LDAP module now supports SASL "interactive bind" method.
	  This allows Kerberos based administrator and user binds.
	* DHCP code is now in libfreeradius-dhcp.
	* More DHCP encoding / decoding unit tests.
	* rlm_replicate can now be listed in the "accounting" section.
	* Better sqlite debugging output.
<<<<<<< HEAD
=======
	* Remove "required" option from many sql_ippool directives.
	* Set default CA "basic constraints" to "critical".  Fixes #1073
	* Updates to help / man pages from Jorge Pereira.
	* Added more tests.
>>>>>>> b6ddf031

	Bug fixes
	* Be more careful about unused config item warnings
	  when using -Xx.
	* Move more defines to be auto-generated.
	* Allow virtual servers in proxy fallback.
	* Allow %{module:} to work.
	* Don't crash in RadSec.  Closes #980.
	* Return better errors when a unix group / user
	  is not found.
	* Re-enable detail module "locking" parameter.
	* Don't crash when logging replies from Status-Server packets.
	* The couchbase module now uses "update" instead of "map",
	  for consistent with the rest of the server.  See
	  raddb/mods-available/couchbase
	* Don't require NT-Password for MS-CHAP password changes.
	* Be a bit more careful about decrypting MS-CHAP-MPPE-Key
	  attributes. Closes #1013.  There is no perfect fix, tho.
	* Fix security issues with EAP-PWD.
	  See http://freeradius.org/security.html#eap-pwd-2015
	* Fix dynamic clients read from SQL in non-debug mode
	* MS-CHAP now allows retries (i.e. password change) when
	  passwords are expired.
	* Allow "user=radiusd" when the server is already user
	  "radiusd"
	* suid up/down works on non-Linux systems.  This means
	  that the control socket should have the correct
	  ownership.
	* Fix issue which caused the server to sometimes have problems
	  when a home server was marked zombie.
	* Fix format.pl because Perl is now more picky.
	* Fix proxy to Packet-Dst-IP-Address, so that it uses the
	  correct destination port.
	* Fix corner case with cursor functions and removal.
	* OpenDirectory fixes and documentation.
	* Fix leaks in rlm_redis.
	* RFC 6929 "evs" attributes are now encoded / decoded
	  properly.
	* Fix talloc pool leaks when receiving malformed or
	  retransmitted Accounting/CoA requests.
	* Printed attributes again use double quotes instead of
	  single quotes.
	* Set X509_V_FLAG_CRL_CHECK_ALL, and add "check_all_crl"
	  to eap.conf.  Fixes oCert CVE-2015-4680.
	* rlm_expr now errors out correctly on malformed attribute
	  references instead of triggering an assert.
	* Make "break" work in "foreach" loops
<<<<<<< HEAD
=======
	* Allow dynamic expansions to work again in the "hints" file.
	* Correct minor typos in comments and examples from Alan Buxy.
>>>>>>> b6ddf031
	* Re-urlencode the path portion of ldapi:// urls before
	  passing it to ldap_initialise.

FreeRADIUS 3.0.8 Wed 22 Apr 2015 13:30:00 EDT urgency=medium
	Feature improvements
        * Allow syslog_severity to be set in rlm_linelog.
	* Allow defaults to be set for bulk clients in LDAP and couchbase.
	* Updates to dhcpclient.  Patches from Nicolas C.
	* rlm_mschap now supports direct connections to winbind, which
	  is faster than ntlm_auth.  See raddb/mods-available/mschap.
	  Patch from Matthew Newton.
	* Recommend /dev/urandom for TLS randomness, instead of
	  ${certdir}/random
	* Allow TLSv1 to be disabled via "disable_tlsv1" in tls{}.
	* Allow Expanded EAP types where vendor is 0 (IETF) and
	  type is normal EAP type.  Supplicants sending Expanded
	  EAP types like this are broken.
	* Add support for server side sort controls when searching for
	  user objects in rlm_ldap.

	Bug fixes
	* Don't complain about "authorize" in "server {}" blocks, but
	  only if there's no "server" block.
	* Fix cosmetic issue where debug from the first packet read by
	  a detail reader thread would be emited during config parsing.
	* Fix ASSERT on truncated detail packets.
	* Don't use main server log functions from within panic_action,
	  as in the case of syslog this would cause deadlocks if the
	  fault was triggered from within a malloc.
	* Fix issue in "switch" when "correct_escapes = false".
	  Fixes #911.
	* Fix sqlcounter configuration to use "%%b" instead of "%b",
	  otherwise the new syntax validation will fail.
	* Allow forward references in configuration items.  Modules
	  aren't always loaded in a sane order.
	* Fix more escaping issues.  Closes #912.
	* Decode MAC addresses correctly for VMPS.
	* Fix memory leak with TLS connections.
	* Fix state machine threading issues for conflicting packets.
	* Fix copy_request_to_tunnel issues for tagged attributes.
	* Allow "ok" to over-ride "updated" inside of Auth-Type sections.
	* Update state machine so that post-proxy is run though child
	  threads for performance, instead of blocking the main thread.
	* Allow "netmask" to work again in client definitions.
	* Relax restrictions on SQL group queries.
	* track outgoing proxy sockets and clean them up more aggressively.
	* track proxy statistics, including CoA and Disconnect.
	* If radmin has a connection failure when running a command,
	  it re-connects and runs the command again.
	* mark home servers "unknown" less aggressively.
	* Fix potential SEGV in PostgreSQL driver on error.
	* Fix issue where fields like nas_type would not be accessible via
	  the %{client:} xlat, for dynamic clients.
	* Set default busy_timeout (of 200ms) in the sqlite driver, so writes
	  don't cause selects to fail in multithreaded mode. This is user
	  configurable, and may be increased if required.
	* Convert Password-With-Header attributes to binary (from hex or
	  base64), in the authorize method of rlm_pap.
	* Fix invalid assert in state.c, that could cause abort in
	  post-auth.
	* Fix double free when -m flag is used, and connection pools are
	  referenced by multiple modules.
	* RADIUS over TLS accounting uses the same port as authentication.
	* Regularized return codes from radmin commands.
	* Fix RHEL spec file so it works correctly for Centos7 which uses
	  systemd, and didn't like the SystemV init script.
	* radwho and radlast now have a -D option to load dictionaries
	* DHCP packets are no longer checked for duplicates.
	* Don't crash in sql module group comparisons in corner case.
	* Calculate MPPE keys correctly when using TLS 1.2.
	* Fix load-balance sections.  Closes #945
	* TLS certificates are available again in the post-auth section.
	  They are not available for session resumption.
	* radclient encodes CHAP-Password properly when using -c.
	  Closes #955.
	* Fix issue in rlm_cache_memcached driver that caused variable
	  length values to be truncated.
	* Fix track functionality in detail reader, so it no longer
	  fails with a "Failed marking detail request as done: Bad file
	  descriptor" error.
	* Actually add the peer identity (as User-Name) to the inner
	  tunnel in EAP-PWD requests, so it's available for lookups.
	* Fixes to PostgreSQL queries.  Patches from Santiago Gimeno.

FreeRADIUS 3.0.7 Thu 19 Feb 2015 12:00:00 EDT urgency=medium
	Feature improvements
	* Allow coa home_servers to be derived from client
	  sections if a coa_server section is provided.
	* Automatically determine the correct port if no port is
	  provided for a home server.
	* Allow foreach to operate over lists.
	* Add compile time features to ${feature.*} and versions
	  of core libraries to ${version.*}.  Feature and version
	  names match output of radiud -xv. %v is now deprecated.
	* Add support for PATCH method in rlm_rest.
	* Validate more module xlats on startup, and warn if an
	  xlat expansion is found in a double quoted config item
	  which will not be expanded.
	* Add support for sub-second timeouts in rlm_rest.
	* Add support for connection timeouts in rlm_rest.
	* Add %{jsonquote:<str>} xlat to escape strings for insertion
	  into json documents.
	* Add %{ldapquote:<str>} xlat to escape strings for insertion
	  into ldap DNs.
	* Add %{explode:&ref <char>}, splits value of &ref on
	  <char> and creates new &ref type attributes with the
	  fragments.
	* Allow rlm_ldap to use attribute references for base_dn and
	  filter config items. The attribute references are not
	  escaped, allowing DNs and filters to be created dynamically.
	* Add %{nexttime:[<int>]h|d|w|y} to calculate the number of
	  seconds before the next <int> hour(s), day(s), week(s),
	  or year(s).
	* Allow the left side of update sections to be xlat expansions.
	  The result of the expansion is then used to reference the
	  attribute to be modified.
	* Added %{lpad:&Attribute-Name 7 x} and rpad.  These produce
	  fixed-width output strings, with padding to the left (lpad)
	  or the right (rpad).
	* For some SQL drivers (MySQL, sqlite) distinguish between
	  constraints violations (on insert), invalid queries, and
	  server errors, and return noop, invalid, and error respectively.
	* Call SHOW WARNINGS in the MySQL driver and write them to
	  the request log, if libmysqlclient indicates warnings are
	  available on the server.
	* Forbid the creation of Vendor-Specific for non-standard
	  VSAs.  Use Attr-26 = 0x... instead.
	* Make dhcpclient work with raw sockets and various other
	  improvements - Contributed by nchaigne
	* Add support for SSHA2 - Contributed by PDD.
	* Add perle dictionary - Contributed by Hachmer
	* Modernise init scripts for RHEL, SUSE and Debian.
	* radmin now tracks the return code of commands, and exits
	  with status "1" if any command failed to execute.
	* radmin now sends error messages from the server to
	  stderr, instead of to stdout.
	* radmin now looks for sockets matching it's UID and GID,
	  rather than just always using the first one it finds.
	* radmin can how delete clients which are tied to a listener.
	* Moved RADIUS attribute definitions to src/include/rfc*.h
	* Move to talloc pools for requests.  For in-memory tests
	  (default config, 'users' file), performance increases by 30%.
	* In rlm_ldap allow sasl_mech to be specified for admin and
	  user binds. Only non-interactive mechs (like EXTERNAL)
	  are currently supported.
	* Remove support for ephemeral RSA keys.  They were "export only",
	  and should not be used by anyone.
	* Syntax errors in the "users" file now produce better
	  error messages.

	Bug fixes
	* Fix issues parsing LDAP hostnames with non-standard ports.
	* Fix issues with realms containing regular expressions.
	* Allow unary negation before parantheses in rlm_expr.
	* Fix infinite loop in kevent event loop code. Issue only
	  presented on FreeBSD.
	* Be more careful to define Auth-Types before loading modules.
	* Link libfreeradius-radius against OpenSSL too, to avoid
	  multi-version symbols in SSL libraries.
	* When rlm_ldap rebinds a connection, it should use bind
	  credentials from the module that created the connection
	  pool, not credentials from the module referencing it.
	* Empty server config pairs should be allowed in rlm_ldap
	  instances that reference another module's connection pool.
	* Mark rlm_always as huppable, so its rcode can be changed
	  via radmin (allows policy toggles).
	* Emit warnings when ignoring user configured pool values.
	* Fix issue that would cause radclient to complain
	  intermittently about differing numbers of filters and
	  requests.
	* Fix cosmetic issues in connection pool logging, that made
	  it appear as if the same connection was being opened
	  multiple times.
	* Fix threadsafety issues in SQL drivers, where a static
	  buffer was used to store error messages.
	* Log RERROR, RWARN, RINFO to the global log if request
	  logging is not enabled.
	* Link to libldap instead of libldap_r. libldap_r
	  is not supported for use by projects outside of OpenLDAP.
	* Set connection timeout correctly in rlm_sql_mysql.
	* Build with older versions of libcurl, and use CFLAGS from
	  curl-config.
	* Honour Packet-Src-Port and Packet-Src-IP-address in radclient.
	* Initialise ldapai_info_version field, so libldap will report
	  its vendor and version.
	* Fix log rotation scripts by using the copyrotate option.
	* Fix issue that caused opening control sockets to always
	  fail on non-Linux systems, if a user or group was set.
	* Save Session-State after proxying.
	* Additional fixes for reading CoA/DM requests from detail
	  files.
	* Create dynamic clients if the dynamic clients virtual server
	  returns ok *or* updated. Emit useful messages for other codes.
	* Compile bare "authorize" statements, and issue errors saying
	  using them isn't a good idea.

FreeRADIUS 3.0.6 Wed 17 Dec 2014 16:00:00 EDT urgency=medium
	Feature improvements
	* radmin / raddebug conditional errors are printed
	  to the output, instead of being discarded.
	* raddebug will exit if condition set with -c was invalid.
	* radmin auto-reconnects if the connection to the server
	  has gone away.
	* rlm_cache now has submodule support.  See
	  raddb/mods-available/cache
	* New memcached driver for rlm_cache. See
	  raddb/mods-available/cache
	* Add support for &Attribute-Name[*] in conditions.
	  See "man unlang" for details.
	* Add &Attribute-Name[n] which gets the last instance
	  of an attribute e.g. Module-Failure-Message[n].
	* Allow for redundant string expansions.  See the
	  "instantiate" section of radiusd.conf.
	* When checking IP addresses in conditions, make the
	  right side be parsed as an IP prefix.
	* Support JIT compilation of compiled regular expressions
	  when built with libpcre.
	* Support named capture groups with "%{regex:<name>}"
	  when built with libpcre.
	* Increase regular expression capture groups from 8 to 32.
	* Emit error markers for badly formed regular expressions.
	* Allow 'm' flag to enable multiline mode in regular
	  expressions.
	* Support limited implicit attribute conversion in update
	  sections.
	* Support casting between IPv6 and IPv4 where the IPv6
	  address has the v4/v6 mapping prefix (::ffff:).

	Bug fixes
	* PEAP works again.  As does proxying EAP-MSCHAPv2
	  from inside of a PEAP tunnel.
	* "group" is allowed inside of "instantiate" sections.
	* update disconnect {} with
	  disconnect:Packet-Dst-IP-Address now works correctly.
	* Regular expression comparisons of non string attributes
	  are now disallowed in the files module.  Previously
	  they would silently fail or produce undefined behaviour.
	* Fix parsing of old regular expressions.  Closes #842
	* Fix off by one error in ascend filters.  Closes #843.
	* Handle NT-Hash in rlm_pap.  This allows passwords to
	  have backslashes in them.
	* Fix infinite loop on "Fall-Through = yes" when
	  processing SQL groups.
	* Correct the check of SQL query return code.
	* Run "Post-Auth-Type Reject" if the request was rejected
	  in post-auth
	* Write "Login OK" only if the post-auth section passed.
	* Create TLS-Cert-* certificates, even when EAP session
	  caching is disabled.
	* Finalize the "correct_escapes" with many more tests.
	* Move to the new OpenLDAP libldap API, fixes more issues
	  with binary values.
	* Fix potential memory corruption in rlm_ldap if start
	  connections were set to 0, and the server was running
	  in threaded mode. The fix is a workaround for an issue
	  in libldap and was suggested by Howard Chu.
	* Give parse errors on "%{...", without the closing brace.
	* Allow spaces in certificate passwords for build rules
	  in raddb/certs//
	* Make all regular expression evaluation binary safe.
	  Where that's not possible, emit an error if the pattern
	  or subject contains an embedded null byte.
	* Fix various issues around masking IPv6 addresses.
	* Give descriptive error if unknown attributes are used
	  in "update" sections.
	* Deal with cases where ldap_initialize isn't available
	  gracefully, and use it exclusively when it's available.

FreeRADIUS 3.0.5 Fri 21 Nov 2014 15:30:00 EDT urgency=medium
	Feature improvements
	* Large update to Huawei dictionary.
	* Added dictionary.rfc7155
	* Regular expressions like /%{User-Name}/ are now parsed
	  and validated when the server starts.
	* All configuration items which are dynamically expanded
	  are now parsed and validated when the server starts.
	* %{expr:...} expressions can now do bit shifting and more.
	  See raddb/mods-available/expr.
	* The detail file reader can now track packets which have
	  had replies, so they are never re-transmitted.  See
	  raddb/sites-available/buffered-sql, the "track" config item.
	* CoA and Disconnect packets can now be sent to a specific
	  home server by setting control:Packet-Dst-IP-Address and
	  (optionally) control:Packet-Dst-Port.
	* Allow CoA and Disconnect packets to be read from the
	  detail file.
	* Allow LDAP to specify arbitrary attributes for dynamic
	  clients.
	* Convert all unused attributes in the control: list to config
	  pairs in dynamic clients. This allows arbitrary client
	  attributes to be set for dynamic clients too.
	* rlm_couchbase now supports bulk loading of clients on startup
	  in a similar way to rlm_ldap. Contributed by Aaron Hurt.
	* Allow one level of backslashes (finally).  See radiusd.conf,
	  "correct_escapes" setting.
	* Rename dictionary.redback to dictionary.ericsson.ab
	* Add --disable-openssl-version-check option to configure.
	  So vendors can disable the check.  Patch from
	  Nikolai Kondrashov.
	* Do context-specific indenting in debug messages.  This makes
	  the debug output easier to read.
	* Make configuration a separate RPM, just like for Debian.
	* better decoding of unknown VSAs
	* When supported by OpenSSL, allow TLS 1.1 and TLS 1.2
	  in EAP methods.
	* Allow multiple new connections to be spawned simultaneously
	  in the connection pool, to cope with spikes in traffic.
	* Document retry_delay in connection pools.
	* Allow checksimul in rlm_couchbase.
	* Use kqueue on systems which support it.  This allows for
	  better scaling when using many sockets.

	Bug fixes
	* Parse list qualifiers in generic LDAP 'valuepair_attribute'
	  attributes correctly.
	* Fix issue where prefix length would be ignored for dynamic
	  or static clients if the address matched INADDR_ANY
	  (0.0.0.0).
	* Allow null user object filter in rlm_ldap, it's valid to
	  specify a complete object DN and use the base scope.
	* Don't SEGV if a received attribute value in a JSON structure
	  is null, or a value can't be stringified.
	* Don't assert if the server returns a JSON content-type and
	  the server hasn't been built with support for JSON.
	  Closes #808.
	* Set CURLOPT_NOSIGNAL to prevent curl from handling signals
	  and causing a longjmp error when the server was running with
	  threads.
	* Allow tabs after attribute names in the "users" file.
	  Closes #796.
	* Free unknown DICT_ATTRs.  Closes #795
	* Handle unknown attributes in the conditions and "update"
	  sections.  e.g. Attr-1.2.3.4 = foo.
	* Use correct array size for MS-CHAP new password.
	* In rlm_rest, check for older versions of libraries at start
	  time, rather than when a packet comes in.
	* Don't call detach on parse error in rlm_perl.  Closes #802.
	* Integer fixes for big-endian systems.  Closes #803.
	* Don't optimize %{Packet-Src-IP-Address}.  Closes #804.
	* dhcpclient loads dictionaries correclty.  Closes #805.
	* double quotes are no longer escaped in single-quoted
	  strings.  e.g. 'foo "hello" bar'.
	* Fixes for proxying to virtual servers broke the detail file
	  reader.  Now they both work.
	* Typos and fixes from Nikolai Kondrashov.
	* Fixes to OpenSSL version checks, for cross-platform issues.
	* cppcheck fixes from Herwin Weststrate.
	* Fix build for OSX Yosemite
	* Merge DHCP sub-options.  Closes #812.
	* Fix decoding of Starent attributes.
	* When a module asks for a connection, don't return idle
	  connections.
	* LDAP connection timeouts will now retry, instead of failing.
	* Prevent race conditions between fork and wait for child.
	  Patch from James Rouzier.
	* Fix triggers for connection pools.  Patches from
	  Nikolai Kondrashov.
	* Fix SEGV when comparing non string type check items.
	* Build with newer versions of libmysqlclient.
	* make the %{escape:} and %{unescape:} xlat functions UTF8
	  safe.
	* Don't escape UTF8 chars in SQL query strings.
	* Fix issue in cached LDAP group comparisons, which caused
	  checks to sometimes fail.
	* Fix use after free issue in unlang switch evaluation.
	* Respect operators in rlm_cache when merging into the current
	  request.
	* Update Cache-Entry-Hits each time rlm_cache is called.
	* Produce WARN messages if SQL queries are empty strings.
	* Fix invalid assertion when proxying CoA requests.
	* Allow empty strings in "case" statements.  Closes #836.
	* Normalize escaping for string expansions.  i.e. don't do
	  double escaping in rare situations.
	* Normalize LDAP escaping.  LDAP servers have multiple ways
	  to escape things, so the data has to be normalized before
	  we can compare two LDAP DNs.
	* Don't go to high debug level if we're proxying inner EAP
	  as EAP.  Closes #839.
	* Fix rlm_rest state handling.  Closes #835.

FreeRADIUS 3.0.4 Wed 10 Sep 2014 12:00:00 EDT urgency=medium
	Feature improvements
	* Home server "response_window" can now take fractions of a
	  second.  See proxy.conf.
	* radmin now supports "show module status", as thee counterpart
	  to "set module status"
	* Added dictionary ericsson.packet.ccore.networks, bluecoat,
	  citrix, compatible, riverbed, ruckus, and RFC 7268.
	* Add %{tag:} expansion to get the tag value of an attribute.
	* Report 'application_name' in connections to PostgreSQL servers.
	  FreeRADIUS connections will now appear as
	  'FreeRADIUS <version> - <name>' in pg_stat_activity.
	* All config item fields are now type checked at compile time
	  to prevent issues similar to #634 occuring again.
	* Modify pairparsevalue to deal with embedded NULLs better,
	  and use the binary versions of attribute values in rlm_ldap.
	* "ipaddr" will now use v6 if no v4 address is present.  You should
	  use "ipv4addr" or "ipv6addr" to force v4/v6 addresses.
	* The above applies to "listen", "home_server", and "client" sections.
	* "client" sections will allow "ipaddr = 192.192.0/24".  The old
	  "netmask" is still accepted, but the new format is preferred.
	* Allow custom HTTP headers to be set for rlm_rest requests using
	  control:REST-HTTP-Header (attributes consumed after use).
	* Extend format of %{rest:} expansion to allow HTTP method and POST
	  data to be specified
	  e.g. %{rest:POST http://example.org/api foo=bar&baz=boink}.
	* Add %{hmacsha1:&data &key} and %{hmacmd5:&data &key} expansions
	  for signing data in requests.
	* rlm_cache now consumes its control attributes to make runtime
	  configuration easier.
	* Add control:Cache-Read-Only which when set to 'yes' will make the
	  cache module merge existing cache data, but not create new entries.
	* Add %{unescape:} and %{urlunquote:} expansions to reverse escaping
	  and urlquoting.
	* Add support for aliases in rlm_ldap.
	* Add support for connection pool sharing to all modules that use
	  the connection pool (pool = <instance>).
	* "tls" sections now have a "psk_query" configuration item, for dynamic
	  queries to discover a key from a PSK identity.
	* Preliminary support for EAP channel bindings.
	* Foundational work for dynamic home servers.  They do not yet work,
	  but this is now only a matter of updating the "realm" module in
	  a future release.
	* Support &attr[*] syntax to copy all instances of an attribute when
	  used with the += operator in an update section. May be qualified with
	  a tag.
	* The logintime and expiration modules can now be listed in the
	  post-auth section.  This makes some configurations simpler.
	* Allow comparison of integer attributes of different sizes,
	  without requiring a cast.
	* rlm_sqlippool is now IPV6 capable.  Set "ipv6 = yes" to get
	  Framed-IPv6-Prefix returned.  The SQL queries have NOT been updated.
	  Please submit patches.
	* The debian build now checks for the OpenSSL package with the heartbleed
	  fix, and if found, sets: allow_vulnerable_openssl = 'CVE-2014-0160'
	* allow bootstrap from multiple files in sqlite driver.

	Bug fixes
	* make case-insensitive regular expressions work again, and add tests
	  for them.
	* A few more talloc parenting issues
	* Fix delayed proxy reply handling.  Closes #637
	* Fix OpenSSL initialization order when using
	  RADIUS/TLS.  Fixes #646
	* Don't double-quote strings in debugging messages
	* Fix foreach / break.  Fixes #639
	* Chargeable-User-Identifier, ADSL-Agent-Circuit-Id and
	  ADSL-Agent-Remote-Id should be "octets" types in the default
	  dictionary.
	* Fix typo in mainconfig.  Fixes #634
	* More rlm_perl fixes.  Fixes #635
	* Free OpenSSL memory on clean exit.
	* Fix <attr>[0] !* ANY - Was removing all instances of <attr>
	* Fix case where multiple attributes were returned from RHS of
	  mapping, as with rlm_ldap. Fixes #652
	* Fix corner case in cursor where using fr_cursor_next_by_da
	  after calling fr_cursor_remove may of resulted in a read of
	  uninitialised memory.
	* Don't SEGV if all connections to a database server go away.
	  Fixes #651.
	* Fix issue where <attr> -= <value> was not removing tagged
	  instances of <attr> equal to <value> (only untagged).
	* Fix issue where tag values were not being set on attributes
	  created with unlang/ldap update blocks.
	* Create rlm_sqlcounter attributes as integer64 types instead
	  of integer types, so large counter values can be specified.
	* Fix issue where specifying a dynamic client IP addresss using
	  FreeRADIUS-Client-IPv6-Prefix or FreeRADIUS-Client-IP-Prefix
	  may have caused a validation error.
	* Don't print two "&" for messages about attribute or list
	  references in debug output.
	* Fix urlquote and escape to encode Unicode characters correctly.
	* Fix redundant-load-balance blocks to try other modules in
	  the group if one fails.
	* Fix issue with rlm_pap password normalisation where
	  'known good' password strings stored in octets type attributes,
	  would be sometimes misnormalised as base64.
	* Don't stop processing DHCP options if we find a 0x00 padding
	  option.
	* Fix issue where modifying the value of an attribute created
	  from a template with a literal value, may have resulted in the
	  template literal being freed.
	* Fix parenting issues in tls code which may have resulted in
	  memory corruption and crashes.
	* Fix issue in radsniff where writing to PCAP files and using
	  -R response filters, where the requests would still be written
	  to the PCAP for non matching responses.
	* Define __APPLE_USE_RFC_2292 so that the server builds with IPv6
	  support on OSX.
	* Fix LDAP group lookups for named rlm_ldap instances.
	  Note that attribute references should be used when
	  checking LDAP-Group attributes. e.g. if (&LDAP-Group == 'foo').
	* Delayed attribute references can now be used in unlang
	  existence checks.  i.e. if (&Attribute-Name) { ... }
	* Fix issues in EAP-PWD.  CVE-2014-4731, CVE-2014-4732, and
	  CVE-2014-4733.  There is no external authentication bypass.
	* Fix a number of uses of the talloc parent/child reference.
	* Release connection used for reading bulk clients in rlm_ldap.
	* rlm_rest is now fail-safe if it's used without any configuration
	* Pull in build fixes for FreeBSD from ports.
	* Fix error in sqlite postauth query
	* Evaluate argument to "switch" statements once, instead of for each
	  "case" statement.
	* Define sig_t on systems without it.  Closes #765.
	* Fix boundary issue with rlm_rest.  Closes #768
	* Optimize "%{Attribute-Name}" in comparisons only if the dictionary
	  types match.
	* Don't do chmod() in rad_mkdir() if the directory already exists.
	  We might not have permission to change it.
	* Use getpwnam_r() and getgrnam_r() on systems which support it.
	  Closes #775.
	* Clients loaded from SQL are now tied to the "listen" section
	  of a virtual server, instead of being global.
	* Check for -lpcre.  The system might have pcre.h without -lpcre.
	* When proxying to a virtual server, use the proxy_reply instead
	  of ignoring it.
	* Fixed typos in DHCP SQL IPPool.
	* Fix crash when passing multiple arguments to Perl xlat.

FreeRADIUS 3.0.3 Mon 12 May 2014 15:30:00 EDT urgency=medium
	Feature improvements
	* Everything now builds with no warnings from the C compiler,
	  clang static analyzer, or cppcheck.
	* rlm_ldap now supports defining the LDAP attribute name via
	  backticked expansion (i.e. shell command) in
	  RADIUS <-> LDAP mappings.
	* rlm_ldap now supports older style generic attributes.
	* dynamic expansions (e.g. "%{expr:1 + 2}" are now parsed
	  when the server starts.  Syntax errors in the strings
	  are caught, and a descriptive error is printed.
	* Static regular expressions (e.g. /a*b/) are now parsed
	  when the server starts.  Syntax errors in the strings
	  are caught, and a descriptive error is printed.
	* dynamic expansions are cached after being parsed.  They are
	  no longer re-parsed at run-time for every request.
	* regular expressions are now parsed and cached when the server
	  starts.
	* Added the %{rest:} expansion to rlm_rest, which will send
	  a GET request to the URL passed as the format string.
	  Any body text will be written to the expansion buffer.
	* rlm_rest now available as a debian package.
	* When an 'if' condition statically evaluates to true/false,
	  unlang does more static optimization.  For examples, see
	  src/tests/keywords/if-skip
	* All modules are marked as safe for '-C', which lets the
	  dynamic expansion checks work in more situations.
	* Added 'none' and 'custom' rlm_rest body types. 'custom'
	  allows sending of arbitrary expanded text and content-type
	  headers.
	* Added "config" section to Perl.  See mods-available/perl
	* Added '%v' which expands to the server version - Patch
	  from Alan Buxey.
	* more mis-matched casts are caught in "if" conditions,
	  and descriptive errors are printed.
	* Support basic response validation in radclient. This allows
	  administrators to write local test cases for their
	  site-specific configurations.
	* Removed radconf2xml and radmin "show client config" and
	  "show home_server config".
	* Forbid running with vulnerable versions of OpenSSL.
	  See "allow_vulnerable_openssl" in the "security"
	  subsection of "radiusd.conf"
	* Catch underlying "heartbleed" problem, so that nothing bad
	  happens even when using a vulnerable version of OpenSSL.
	* Add locking API for sql_null, linelog, and detail modules,
	  which should improve performance and work around issues
	  on platforms with bad file locking.
	* Allow DHCP NAKs to be delayed, via setting
	  reply:FreeRADIUS-Response-Delay = 1
	* Allow tag and array references anywhere attributes
	  are allowed in "unlang".
	* many enhancements to radsniff, including output
	  to collectd, ipv6 support and packet loss statistics.
	* Many dictionary updates (ZTE, Brocade, Motorola).
	* rlm_yubikey now automatically splits passwords from OTP
	  strings.
	* The detail file reader is now threaded by default.
	  This should improve performance reading the files.

	Bug fixes
	* Fix xlat expression %{attribute[n]} so that it actually
	  returns the n'th attribute instead of the first one.
	* Don't parse string on RHS of update {} when using unary
	  operators (!*).  The RHS should always be ignored.
	* Check for more optional functions in json-c so we can
	  Build with libjson0, which is the name of the json-c package
	  on debian/ubuntu.
	* Fix issue in radmin where the main dictionaries would
	  not be loaded which, depending on the configuration, may
	  have caused validation errors.
	* Fix handling of "%{reply:3GPP-*}"
	* Fix rlm_perl garbage attributes
	* Fix oracle SQL queries, which amongst other things still
	  used the old expansion format, which is no longer
	  supported/parsed.
	* Truncate long format strings and error markers instead of
	  omitting them.
	* Fix multiple attribute parsing in rlm_rest JSON.
	* Don't crash in rlm_rest if connect_uri is commented out
	  in the configuration.
	* Don't double-escape strings to / from Perl.  You may need
	  to double-check your Perl scripts if they use "\" characters.
	  See mods-available/perl for documentation.
	* Don't re-run "authorize" if a home server fails to respond.
	* Don't append "0x" to hex output of octets types, for xlat
	  expansions.  This is the same as v2, and makes it easier
	  to concatenate multiple attributes of type "octets"
	* FreeBSD fixes for execinfo linking.
	* Make some of the module configurations more consistent.
	* Fix corner cases where STDOUT wouldn't be closed in
	  daemon mode.
	* Re-enable "update coa" and originating CoA requests.
	* Prevent multiple threads writing to the sql query logs.
	* Fix zombie period calculation.  Closes #579
	* Properly parent VPs for talloc, when moving them in map2request.
	* Various fixes for talloc parent / child relationships
	* Allow rlm_counter to support VSAs.
	* Normalize return codes for many modules. "do nothing" is noop,
	  not "ok".
	* Run Post-Proxy-Type Fail.  Closes #576
	* Fix DHCP destination port for replies to relays.  Closes #591
	* Do-Not-Respond policy works again  Closes #593
	* Proxy-To-Virtual-Server works again.  Closes #596
	* Build fixes for ancient systems.  Closes #607, #608, #609.
	* %{Module-Return-Code} works again.  Closes #610.
	* Don't increment statistics for Status-Server responses.
	  Closes #612.
	* A duplicate request isn't a duplicate if the original one
	  is marked "done".  This should lower retransmissions from
	  clients.
	* Fix multiple regular expression and glob memory leaks.
	* Don't allocate any memory in fr_fault() as it can cause malloc
	  to deadlock.
	* Temporarily set dumpable flag before calling system in fr_fault()
	  else the debugger may not be able to attach.
	* Set nonblock on all TCP client sockets.
	* Fix minor buffer overrun in mschapv2 where some attribute strings
	  were not correctly \0 terminated.
	* Fix crash on authentication failure with MIT kerberos.
	* Fix code so that octal escape sequences aren't prematurely unescaped
	  in rlm_sql, radclient, preprocess, and other places. This may
	  require configuration changes, as these sequences will no longer
	  need double escaping (\\) of the backslash.
	* The connection pools no longer have one connection used twice
	  in certain rare conditions.
	* Use self pipes for internal signals.  The code was there, but was
	  unused.
	* Don't crash if there are outstanding EAP sessions and were told to
	  exit gracefully.
	* Fix typo in dictionary.rfc4072

FreeRADIUS 3.0.2 Fri 21 Mar 2014 08:30:00 EDT urgency=medium
	Feature improvements
	* secret keys and LDAP / SQL passwords are now printed as
	  '<<< secret >>>' in debugging mode.  Use -Xx to see the
	  actual passwords.
	* Print out more information about passwords in -Xx,
	  including hashes, comparisons, etc.
	* Allow cast (and implicit conversion) of integers to IPv4 addresses
	* More xlats allow attribute references.  This means they can
	  operate on binary data.  e.g. expr, base64, md5, sha1.
	* Added more tests.
	* The dictionaries are now auto-loaded.  raddb/dictionary
	  should no longer have $INCLUDE ${prefix}/share/dictionary
	* A "panic_action" can be set to have the server dump a gdb
	  log on SEGV or other fatal error.  See radiusd.conf
	* Add support for SHA-224, SHA-256, SHA-384, SHA-512 to rlm_pap.
	* Add "%{sha256:}" and "%{sha512:}" xlat functions.
	* Cache CUI in EAP session resumption.
	* templates can now have sub-sections, which will be included
	  in the section referencing the template.
	* Update more dictionaries.
	* Added more instances of the "always" module, for all return
	  codes.
	* Suppress broken NASes when proxying.  Retransmits which occur
	  more than once per second are rate-limited to once per second.
	* Allow '&' in more xlat expansions.
	* Update PostgreSQL schema and queries to record last updated
	  time, and accounting interim.
	* Optimize more "if" conditions when the server loads.  This will
	  avoid work at run time.  e.g. ("foo" == "bar") --> FALSE.
	* Allow removal of all attributes within a list with !* operator.
	* Allow list to list copies with request qualifiers (outer.).
	* Add support for ipv4 prefixes and ipv6 addresses and prefixes to
	  %{integer:}.
	* allow radmin command "set module status <module> <code>"
	  which can be used to forcibly enable/disable modules.
	* pap module now assumes Cleartext-Password if Password-With-Header
	  doesn't have a {...} header.
	* Added "unpack" module.  It can unpack binary data from horrible
	  VSA formats.  See raddb/mods-available/unpack
	* Added example IP Pool for DHCP, using sqlite.  From Matthew Newton
	  See raddb/mods-config/sql/ippool-dhcp/

	Bug fixes
	* Fix SQL groups.
	* Fix operation of fr_strerror() with RE*() macros.
	* Don't assert if the connection we're trying to reconnect
	  is not in_use.
	* Fix %{mschap:User-Name} xlat.
	* Allow comparisons of signed integers and of ethernet addresses.
	* Fix parsing of text-based ascend binary filters.
	* Fix a few minor Coverity and clang analyzer issues.
	* Log WARNING and ERROR prefixes only once, not twice.
	* Fix attribute truncation seen in Perl and other places.
	* Use correct port when DHCP relaying.
	* Fix behaviour on FreeBSD where sending packets from an interface
	  bound to an IP address would fail when the server was built with
	  udpfromto.
	* Don't abort() when freeing home servers on exit.
	* Fix edge case in pairmove() when some attributes could be over-
	  written.
	* Do checks for individual sqlite v2 functions so rlm_sqlite builds
	  correctly with more versions of the library.
	* In heimdal kerberos, create MEMORY ccaches on a per context basis.
	  This prevents issues with the root ccache being used.
	* Fix corner case with proxying, where home server goes down.
	* Rate-limit "max_requests" complaint.  We don't want to fill the
	  logs when something goes wrong.
	* Use /dev/urandom for raddb/certs/random, if it exists.
	* Issue WARNING that old-style clients should no longer be used.
	* Auto-set secret to "radsec" for tcp+tls home servers.
	* Fix double free in home_server_add when there is a parse error
	  on startup.
	* rlm_unix checks if the dictionaries are broken, instead of crashing
	* Fix potential memory corruption when normalising salted password
	  hashes from hex, where the combined hash and salt was > 64 bytes.
	* Register sqlcounter attributes correctly, and other issues with it
	* treat 127.0.0.1/32 as being identical to 127.0.0.1
	* Don't mangle error output of SQL drivers like PostgreSQL
	* Fix usage of "tls = ${tls}".  It could previously cause problems
	  when the reference was used multiple times.
	* Fix TLS session leak for incoming sockets.
	* Try harder to clean up memory on exit when using "-mM"
	* Fix memory leak when home server is down for RadSec connections
	* rate-limit outgoing connection attempts when the home server
	  is down.  It will retry no more than once per second.
	* When parsing ipv6 address prefixes, always mask off the host
	  portion.
	* Fix rlm_counter so that it does not create two reply
	  attributes.
	* Fix issues with DHCP Sub-TLVs where the value of the first
	  Sub-TLV would appear corrupted, and subsequent TLVs would
	  not appear in debug output.
	* Initialize scope in IP address parsing
	* Prevent vendor attributes and RFC space attributes from clashing
	  in rlm_attr_filter.
	* Set source IP address for DHCP packets from DHCP-Server-IP-Address,
	  or DHCP-DHCP-Server-Identifier, if we're unable to otherwise
	  determine the source IP.
	* Fix POST attribute parsing in rlm_rest.
	* Fix JSON attribute parsing in rlm_rest.
	* Don't append trailing & to POST options in rlm_rest (minor).
	* Process HTTP 100 Continue messages correctly in rlm_rest
	* Fix generation of long > 512 byte POST payloads, where attribute
	  values on the chunk boundary may have been omitted in rlm_rest.
	* Remove duplicate escape sequence parsing in rlm_sqlippool and
	  rlm_sqlcounter which caused issues with escaping %. Escape
	  sequence parsing is now handled purely by the xlat functions.
	* Ensure %% is treated as a string literal, and so not passed to any
	  xlat escape functions for processing.
	* Correct calculation of Message-Authenticator
	  for CoA packets.  Closes #556

FreeRADIUS 3.0.1 Mon 13 Jan 2014 14:30:00 EDT urgency=medium
	Feature improvements
	* Add "timeout" to exec, and "ntlm_auth_timeout" to mschap.
	  So that run-away child processes are caught earlier.
	* Allow TLS clients to use "proto = tls", in which case
	  TLS is required.  The shared secret is then set to "radsec".
	* More documentation in the tls virtual server.
	* Add "date" module for date formatting.
	  See raddb/mods-available/date.
	* Added unit test suite for internal server functionality
	* When loading "update" sections, check if the RHS is a literal
	  value.  If so, syntax check it immediately.
	* Update LDAP module documentation and functionality.
	  The generic attribute can now update lists.
	* Updated dictionary.extreme.
	* Update sqlippool to do clears as a separate transaction,
	  and at most once per second.  This should help MySQL.
	* Respect control:Response-Packet-Type for all types of
	  requests.
	* Add support for SSL encryption to the MySQL driver.
	* Allow arbitrary connection parameters to be used with the
	  PostgreSQL driver.
	* Changes to the OpenLDAP schema to fully expose functionality
	  of the new LDAP module.
	* Update debian packaging to include a freeradius-config
	  package. This package may be provided as a site local
	  package to avoid fighting with the preinstalled config
	  files.

	Bug fixes
	* Use correct field for ARP setting in DHCP.
	* Fix crash on debug condition (#454).
	* Fix a number of minor issues caught by the clang
	  analyzer.
	* Set WARNING messages to yellow instead of normal text.
	* Correct debug colorise logic.  Patch from Phil Mayers.
	* Encode attributes of type "ethernet".  No one uses them,
	  but it makes sense.
	* Work around regex initialization issues.
	* Fix build when linking against OpenSSL.
	* Print IDs as positive numbers, which helps for large DHCP
	  XIDs.
	* Fix issue with sql_ippool.
	* sqlcounter now uses 64-bit counters, to deal with 4G overflow.
	* Fix issues with DHCP subsystem.
	* Don't build / install disabled modules, or their config
	  files.
	* Fix build for OSX Mavericks, which hid the header files
	  in a magical place.
	* Fix LEAP buffer issue.  You should still avoid LEAP.
	* Mark "unknown" WiMAX attributes as being WiMAX.
	* Fix typo in packet decoder for fragmented extended attrs
	* RPM spec fixes.
	* Fix rlm_perl build issues when not using threads.
	* Enable %{Response-Packet-Type} again.
	* Update configuration file parser to handle "bool"
	  consistently.
	* Update declarations of global boolean variables to use
	  "bool" consistently. This fixes an issue where some
	  modules were instantiated in "config check" mode and
	  did not work correctly.
	* Make more messages debug instead of info, to avoid
	  polluting the logs with messages that can't be fixed.
	* Set operator in internal unlang code to suppress spurious
	  warning messages.
	* Fix debian packaging.
	* Added "status" to Debian init script.
	* Fix "update outer.request" to update the outer request.
	* Don't print TLS debugging messages when not in debug mode.
	* Correctly manage counters for "limit" sections of TCP / TLS
	  "listen" sockets.
	* Fix libldap debug output.
	* Fix rlm_ldap tls functionality.
	* Initialise OpenSSL globals early to avoid issues with the
	  PostgreSQL library.
	* Fix typo in sqlcounter expansion code.  Fixes #463
	* Overwrite previous instances of SQL-User-Name when adding
	  it to the request.
	* Work around bugs in both MIT and heimdal versions of
	  krb5_copy_context(), which caused segfaults in
	  multithreaded mode.
	* Provide meaningful error messages if Heimdal krb5 is used.
	* Fix attribute supression in rlm_detail.
	* Exit with error code if child fails to complete server
	  initialisation after forking.  This allows init scripts to
	  correctly report whether the server started ok.

FreeRADIUS 3.0.0 Mon  7 Oct 2013 15:48:14 EDT urgency=medium
	Feature improvements
	* Documentation for upgrading from 2.x is in raddb/README.rst
	  Please follow it.  It will make the upgrade easier.
	* Moved configuration entries in radiusd.conf to make more sense.
	* Added the "integer64" and "ipv4prefix" data types.
	* Added RADIUS over TLS (i.e. RadSec). See raddb/sites-available/tls
	* Updated internal API to support new attributes and formats
	* Added code to send SNMP Traps.  See raddb/trigger.conf.
	* Added preliminary support for Apple's Grand Central Dispatch
	* Added provisions for raddb/dictionary.local, for local changes.
	  See raddb/dictionary for more details.
	* Added packet/s tracking. See max_pps in the "listen" section.
	* The %{} expansions and "unlang" conditions are now parsed at server
	  start. Descriptive errors are produced for syntax and format errors.
	* Casting is now supported for "unlang" comparisons.  See "man unlang"
	  e.g. <ipaddr>127.0.0.1 == Framed-IP-Address.
	* Direct comparison of attribute references is now supported.
	  e.g. &Foo == &Bar.  This avoids stringification of the attributes.
	* Direct assignment of attributes is now supported.
	  e.g. Foo := &Bar.  It also works for "octets" data types.
	* Comparisons of IPv4 and IPv6 prefixes are now supported.
	  The "<" operator means "within the prefix" for comparisons.
	* New sha1 xlat expansion (thanks to Alan Buxey)
	* Colourised log messages when logging to stdout.  Look for yellow
	  warnings and red errors.  Doing this will save you a LOT of grief.
	* If the PCRE library is available, use it (insted of the POSIX
	  functions) to process regular expressions (thanks to Phil Mayers).
	* -xv now displays all the features the server was built with, and
	  the versions of the core libraries (libtalloc, libssl).

	Module Changes
	* Moved raddb/modules/ to raddb/mods-available/, and raddb/mods-enabled/,
	  following the examples of other projects.
	* Additional files for each module are now in raddb/mods-config/.
	  See raddb/mods-config/README.rst for documentation.
	* Moved "users" to raddb/mods-config/files/authorize
	* Moved "hints" and "huntgroups" to raddb/mods-config/preprocess/
	* Moved eap.conf to mods-available/eap
	* Moved sql.conf to mods-available/sql
	* Moved TLS configuration for EAP into a common subsection.
	  See raddb/mods-available/eap, "tls-config" section.
	* Added for MS-CHAP Change Password from Phil Mayers.
	  See raddb/mods-available/mschap, "passchange" subsection.
	* Added EAP-PWD implementation from Dan Harkins
	* Added connection pools for modules. This unifies connection
	  management which was previously different for different modules.
l	* SQL now uses the connection pool.  See mods-available/sql
	* SQL now supports arbitrary Acct-Status-Types.
	  These changes are not compatible with 2.x.
	* SQL now has full support for SQLite.  See raddb/sql/main/sqlite/
	* SQLite supports auto-creation of new databases on server startup for
	  bootstrapping purposes.
	* LDAP now uses the connection pool.  The LDAP module has been
	  completely re-written for performance and simplicity.
	* LDAP now caches groups.  This makes multiple group checks MUCH
	  faster.
	* Removed all limitations on 253 octet attributes.  RFC 6929 allows
	  for attributes up to 4K in length.
	* New rlm_idn module providing an expansion for performing IDNA encoding
	of internationalized domain names.  Thanks to 'skids'.
	* New rlm_yubikey module to validate yubikey OTP tokens.
	  See raddb/modules/yubikey

	Bug fixes
	* All known bug fixes from 2.2.x are included.
	* Removed "addport" functionality.
	* Removed many unused or duplicate modules.  See raddb/README.rst.

	Internal / API changes:
	* All traces of the old build system have been removed.
	  The new build system is faster and simpler.
	* clang is fully supported.
	* We now use "talloc" for memory management.  A number of new
	  features required this change.  Thanks to the Samba people!
	* Many internal APIs have been updated to use talloc.
	* New API for iterating over VALUE_PAIRs.  This is in preparation
	  for attributes, in version 3.1.
	* No new code should directly modify any field of a VALUE_PAIR.
	* VALUE_PAIRs contain pointers to DICT_ATTR instead of containing
	  attribute and vendor fields.  This will allow nested attributes.
	* Some protocol specific code has been moved out into proto_* modules.
	  More will come in subsequent versions.  See proto_dhcp and proto_vmps.
	* Standardised internal logging macros.  radlog() should not be used.
	  See src/include/log.h
	* Use OpenSSL hashing functions when available.
	* The server now builds with no warnings on most platforms.
	* New RADIUS encoder/decoder, to support new formats.
	* Added RFC 6929 "extended attributes", via the new encoder/decoder.
	* Added full WiMAX support, via the new encoder/decoder.  The old
	  code could not handle some unusual corner cases.<|MERGE_RESOLUTION|>--- conflicted
+++ resolved
@@ -95,13 +95,10 @@
 	* More DHCP encoding / decoding unit tests.
 	* rlm_replicate can now be listed in the "accounting" section.
 	* Better sqlite debugging output.
-<<<<<<< HEAD
-=======
 	* Remove "required" option from many sql_ippool directives.
 	* Set default CA "basic constraints" to "critical".  Fixes #1073
 	* Updates to help / man pages from Jorge Pereira.
 	* Added more tests.
->>>>>>> b6ddf031
 
 	Bug fixes
 	* Be more careful about unused config item warnings
@@ -149,11 +146,8 @@
 	* rlm_expr now errors out correctly on malformed attribute
 	  references instead of triggering an assert.
 	* Make "break" work in "foreach" loops
-<<<<<<< HEAD
-=======
 	* Allow dynamic expansions to work again in the "hints" file.
 	* Correct minor typos in comments and examples from Alan Buxy.
->>>>>>> b6ddf031
 	* Re-urlencode the path portion of ldapi:// urls before
 	  passing it to ldap_initialise.
 
